import { mat4 } from "gl-matrix";
import { Color, TransparentBlack } from "../Color";
import { GfxDevice } from "../gfx/platform/GfxPlatform";
import { GfxRenderCache } from "../gfx/render/GfxRenderCache";
import * as GX_Material from "../gx/gx_material";
import * as Viewer from "../viewer";
import { Background } from "./Background";
import { BgObjectInst } from "./BgObject";
import * as Gma from "./Gma";
import { ModelInst, RenderParams } from "./Model";
import { GmaSrc, ModelCache, TextureCache } from "./ModelCache";
import * as Nl from "./NaomiLib";
import { RenderContext } from "./Render";
import * as SD from "./Stagedef";
import { BgInfos, StageInfo } from "./StageInfo";
import { MkbTime } from "./Utils";
import { AnimGroup } from "./AnimGroup";
import { Lighting } from "./Lighting";

const scratchRenderParams = new RenderParams();

// Immutable parsed stage definition
export type StageData = {
<<<<<<< HEAD
    kind: "Stage";
=======
    kind: "Stage",
>>>>>>> 3d577357
    stageInfo: StageInfo;
    stagedef: SD.Stage;
    stageGma: Gma.Gma;
    bgGma: Gma.Gma;
    commonGma: Gma.Gma;
};

export type GmaData = {
<<<<<<< HEAD
    kind: "Gma";
    gma: Gma.Gma;
};

export type NlData = {
    kind: "Nl";
    obj: Nl.Obj;
};

export type WorldData = StageData | GmaData | NlData;

// Common interface for GMA and NaomiLib models
export interface ModelInterface {
    setMaterialHacks(hacks: GX_Material.GXMaterialHacks): void;
    prepareToRender(ctx: RenderContext, renderParams: RenderParams): void;
    destroy(device: GfxDevice): void;
}

// Mutable, global shared state
export type WorldState = {
    lighting: Lighting;
    modelCache: ModelCache;
    time: MkbTime;
    // TODO(complexplane): Itemgroup animation state (for raycasts)
    // TODO(complexplane): Stage bounding sphere (for asteroids in Space?)
};

export interface World {
    update(viewerInput: Viewer.ViewerRenderInput): void;
    prepareToRender(ctx: RenderContext): void;
    getTextureCache(): TextureCache;
    getClearColor(): Color;
    setMaterialHacks(hacks: GX_Material.GXMaterialHacks): void;
    destroy(device: GfxDevice): void;
}

export class StageWorld implements World {
    private worldState: WorldState;
    private animGroups: AnimGroup[];
    private background: Background;

    constructor(device: GfxDevice, renderCache: GfxRenderCache, private stageData: StageData) {
        this.worldState = {
            modelCache: new ModelCache(device, renderCache, stageData),
            time: new MkbTime(60), // TODO(complexplane): Per-stage time limit
            lighting: new Lighting(stageData.stageInfo.bgInfo),
        };
        this.animGroups = stageData.stagedef.animGroups.map(
            (_, i) => new AnimGroup(this.worldState.modelCache, stageData, i)
        );

        const bgObjects: BgObjectInst[] = [];
        for (const bgObject of stageData.stagedef.bgObjects.concat(stageData.stagedef.fgObjects)) {
            if (!(bgObject.flags & SD.BgModelFlags.Visible)) continue;
            const model = this.worldState.modelCache.getModel(bgObject.modelName, GmaSrc.StageAndBg);
            if (model === null) continue;
            bgObjects.push(new BgObjectInst(model, bgObject));
        }
        this.background = new stageData.stageInfo.bgInfo.bgConstructor(this.worldState, bgObjects);
    }

    public update(viewerInput: Viewer.ViewerRenderInput): void {
        this.worldState.time.updateDeltaTimeSeconds(viewerInput.deltaTime / 1000);
        for (let i = 0; i < this.animGroups.length; i++) {
            this.animGroups[i].update(this.worldState);
        }
        this.background.update(this.worldState);
        this.worldState.lighting.update(viewerInput);
    }

    public prepareToRender(ctx: RenderContext): void {
        for (let i = 0; i < this.animGroups.length; i++) {
            this.animGroups[i].prepareToRender(this.worldState, ctx);
        }
        this.background.prepareToRender(this.worldState, ctx);
    }

    public getTextureCache(): TextureCache {
        return this.worldState.modelCache.getTextureCache();
    }

    public getClearColor(): Color {
        return this.stageData.stageInfo.bgInfo.clearColor;
    }

    public setMaterialHacks(hacks: GX_Material.GXMaterialHacks): void {
        this.worldState.modelCache.setMaterialHacks(hacks);
    }

    public destroy(device: GfxDevice): void {
        this.worldState.modelCache.destroy(device); // Destroys GPU resources that transitively exist in cache
    }
}

// Just render all models in a single GMA or NaomiLib object, not a stage+bg and all
export class FileDropWorld implements World {
    private lighting: Lighting;
    private models: ModelInterface[] = [];
    private textureCache: TextureCache;

    constructor(device: GfxDevice, renderCache: GfxRenderCache, private worldData: GmaData | NlData) {
        this.textureCache = new TextureCache();
        if (worldData.kind === "Gma") {
            for (const model of worldData.gma.idMap.values()) {
                this.models.push(new ModelInst(device, renderCache, model, this.textureCache));
            }
        } else {
            for (const nlModel of worldData.obj.values()) {
                this.models.push(new Nl.ModelInst(device, renderCache, nlModel, this.textureCache));
            }
        }
        this.lighting = new Lighting(BgInfos.Jungle); // Just assume Jungle's lighting, it's used in a few other BGs
    }

    public update(viewerInput: Viewer.ViewerRenderInput): void {
        this.lighting.update(viewerInput);
    }

    public prepareToRender(ctx: RenderContext): void {
        const renderParams = scratchRenderParams;
        renderParams.reset();
        renderParams.lighting = this.lighting;
        mat4.copy(renderParams.viewFromModel, ctx.viewerInput.camera.viewMatrix);
        for (let i = 0; i < this.models.length; i++) {
            this.models[i].prepareToRender(ctx, renderParams);
=======
    kind: "Gma",
    gma: Gma.Gma;
}

export type NlData = {
    kind: "Nl",
    obj: Nl.Obj;
}

export type WorldData = StageData | GmaData | NlData;

// Common interface for GMA and NaomiLib models
export interface ModelInterface {
    setMaterialHacks(hacks: GX_Material.GXMaterialHacks): void;
    prepareToRender(ctx: RenderContext, renderParams: RenderParams): void;
    destroy(device: GfxDevice): void;
}

export interface World {
    update(viewerInput: Viewer.ViewerRenderInput): void;
    prepareToRender(ctx: RenderContext): void;
    gettextureCache(): TextureCache;
    getClearColor(): Color;
    setMaterialHacks(hacks: GX_Material.GXMaterialHacks): void;
    destroy(device: GfxDevice): void;
}

export class StageWorld implements World {
    private mkbTime: MkbTime;
    private animGroups: AnimGroup[];
    private background: Background;
    private lighting: Lighting;
    private modelCache: ModelCache;

    constructor(device: GfxDevice, renderCache: GfxRenderCache, private stageData: StageData) {
        this.modelCache = new ModelCache(device, renderCache, stageData);
        this.mkbTime = new MkbTime(60); // TODO(complexplane): Per-stage time limit
        this.animGroups = stageData.stagedef.animGroups.map((_, i) => new AnimGroup(this.modelCache, stageData, i));

        const bgModels: BgModelInst[] = [];
        for (const bgModel of stageData.stagedef.bgModels.concat(stageData.stagedef.fgModels)) {
            if (!(bgModel.flags & SD.BgModelFlags.Visible)) continue;
            const model = this.modelCache.getModel(bgModel.modelName, GmaSrc.StageAndBg);
            if (model === null) continue;
            bgModels.push(new BgModelInst(model, bgModel));
>>>>>>> 3d577357
        }
    }

    public getTextureCache(): TextureCache {
        return this.textureCache;
    }

    public getClearColor(): Color {
        return TransparentBlack;
    }

    public setMaterialHacks(hacks: GX_Material.GXMaterialHacks): void {
        for (let i = 0; i < this.models.length; i++) {
            this.models[i].setMaterialHacks(hacks);
        }
    }

    public gettextureCache(): TextureCache {
        return this.modelCache.gettextureCache();
    }

    public getClearColor(): Color {
        return this.stageData.stageInfo.bgInfo.clearColor;
    }

    public setMaterialHacks(hacks: GX_Material.GXMaterialHacks): void {
        this.modelCache.setMaterialHacks(hacks);
    }

    public destroy(device: GfxDevice): void {
        for (let i = 0; i < this.models.length; i++) {
            this.models[i].destroy(device);
        }
        this.textureCache.destroy(device);
    }
}

// Just render all models in a single GMA or NaomiLib object, not a stage+bg and all
export class FileDropWorld implements World {
    private lighting: Lighting;
    private models: ModelInterface[] = [];
    private textureCache: TextureCache;

    constructor(device: GfxDevice, renderCache: GfxRenderCache, private worldData: GmaData | NlData) {
        this.textureCache = new TextureCache();
        if (worldData.kind === "Gma") {
            for (const model of worldData.gma.idMap.values()) {
                this.models.push(new ModelInst(device, renderCache, model, this.textureCache));
            }
        } else {
            for (const nlModel of worldData.obj.values()) {
                this.models.push(new Nl.ModelInst(device, renderCache, nlModel, this.textureCache));
            }
        }
        this.lighting = new Lighting(BgInfos.Jungle); // Just assume Jungle's lighting, it's used in a few other BGs
    }

    public update(viewerInput: Viewer.ViewerRenderInput): void {
        this.lighting.update(viewerInput);
    }

    public prepareToRender(ctx: RenderContext): void {
        const renderParams = scratchRenderParams;
        renderParams.reset();
        renderParams.lighting = this.lighting;
        mat4.copy(renderParams.viewFromModel, ctx.viewerInput.camera.viewMatrix);
        for (let i = 0; i < this.models.length; i++) {
            this.models[i].prepareToRender(ctx, renderParams);
        }
    }

    public gettextureCache(): TextureCache {
        return this.textureCache;
    }

    public getClearColor(): Color {
        return TransparentBlack;
    }

    public setMaterialHacks(hacks: GX_Material.GXMaterialHacks): void {
        for (let i = 0; i < this.models.length; i++) {
            this.models[i].setMaterialHacks(hacks);
        }
    }

    public destroy(device: GfxDevice): void {
        for (let i = 0; i < this.models.length; i++) {
            this.models[i].destroy(device);
        }
        this.textureCache.destroy(device);
    }
}<|MERGE_RESOLUTION|>--- conflicted
+++ resolved
@@ -21,11 +21,7 @@
 
 // Immutable parsed stage definition
 export type StageData = {
-<<<<<<< HEAD
     kind: "Stage";
-=======
-    kind: "Stage",
->>>>>>> 3d577357
     stageInfo: StageInfo;
     stagedef: SD.Stage;
     stageGma: Gma.Gma;
@@ -34,7 +30,6 @@
 };
 
 export type GmaData = {
-<<<<<<< HEAD
     kind: "Gma";
     gma: Gma.Gma;
 };
@@ -124,6 +119,18 @@
         this.worldState.modelCache.setMaterialHacks(hacks);
     }
 
+    public gettextureCache(): TextureCache {
+        return this.modelCache.gettextureCache();
+    }
+
+    public getClearColor(): Color {
+        return this.stageData.stageInfo.bgInfo.clearColor;
+    }
+
+    public setMaterialHacks(hacks: GX_Material.GXMaterialHacks): void {
+        this.modelCache.setMaterialHacks(hacks);
+    }
+
     public destroy(device: GfxDevice): void {
         this.worldState.modelCache.destroy(device); // Destroys GPU resources that transitively exist in cache
     }
@@ -160,53 +167,6 @@
         mat4.copy(renderParams.viewFromModel, ctx.viewerInput.camera.viewMatrix);
         for (let i = 0; i < this.models.length; i++) {
             this.models[i].prepareToRender(ctx, renderParams);
-=======
-    kind: "Gma",
-    gma: Gma.Gma;
-}
-
-export type NlData = {
-    kind: "Nl",
-    obj: Nl.Obj;
-}
-
-export type WorldData = StageData | GmaData | NlData;
-
-// Common interface for GMA and NaomiLib models
-export interface ModelInterface {
-    setMaterialHacks(hacks: GX_Material.GXMaterialHacks): void;
-    prepareToRender(ctx: RenderContext, renderParams: RenderParams): void;
-    destroy(device: GfxDevice): void;
-}
-
-export interface World {
-    update(viewerInput: Viewer.ViewerRenderInput): void;
-    prepareToRender(ctx: RenderContext): void;
-    gettextureCache(): TextureCache;
-    getClearColor(): Color;
-    setMaterialHacks(hacks: GX_Material.GXMaterialHacks): void;
-    destroy(device: GfxDevice): void;
-}
-
-export class StageWorld implements World {
-    private mkbTime: MkbTime;
-    private animGroups: AnimGroup[];
-    private background: Background;
-    private lighting: Lighting;
-    private modelCache: ModelCache;
-
-    constructor(device: GfxDevice, renderCache: GfxRenderCache, private stageData: StageData) {
-        this.modelCache = new ModelCache(device, renderCache, stageData);
-        this.mkbTime = new MkbTime(60); // TODO(complexplane): Per-stage time limit
-        this.animGroups = stageData.stagedef.animGroups.map((_, i) => new AnimGroup(this.modelCache, stageData, i));
-
-        const bgModels: BgModelInst[] = [];
-        for (const bgModel of stageData.stagedef.bgModels.concat(stageData.stagedef.fgModels)) {
-            if (!(bgModel.flags & SD.BgModelFlags.Visible)) continue;
-            const model = this.modelCache.getModel(bgModel.modelName, GmaSrc.StageAndBg);
-            if (model === null) continue;
-            bgModels.push(new BgModelInst(model, bgModel));
->>>>>>> 3d577357
         }
     }
 
@@ -222,18 +182,6 @@
         for (let i = 0; i < this.models.length; i++) {
             this.models[i].setMaterialHacks(hacks);
         }
-    }
-
-    public gettextureCache(): TextureCache {
-        return this.modelCache.gettextureCache();
-    }
-
-    public getClearColor(): Color {
-        return this.stageData.stageInfo.bgInfo.clearColor;
-    }
-
-    public setMaterialHacks(hacks: GX_Material.GXMaterialHacks): void {
-        this.modelCache.setMaterialHacks(hacks);
     }
 
     public destroy(device: GfxDevice): void {
