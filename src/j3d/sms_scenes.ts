
import * as Viewer from '../viewer';
import * as UI from '../ui';
import * as Yaz0 from '../Common/Compression/Yaz0';
import * as RARC from '../Common/JSYSTEM/JKRArchive';

import ArrayBufferSlice from '../ArrayBufferSlice';
import { readString, assert, assertExists } from '../util';

import { J3DModelData, J3DModelMaterialData, J3DModelInstance } from '../Common/JSYSTEM/J3D/J3DGraphBase';
import { J3DModelInstanceSimple } from '../Common/JSYSTEM/J3D/J3DGraphSimple';
<<<<<<< HEAD
import * as JPA from '../Common/JSYSTEM/JPA';
import { Light, lightSetWorldPosition, EFB_WIDTH, EFB_HEIGHT } from '../gx/gx_material';
import { mat4, quat, vec3 } from 'gl-matrix';
import { LoopMode, BMD, BMT, BCK, BPK, BTP, BTK, BRK } from '../Common/JSYSTEM/J3D/J3DLoader';
=======
import { lightSetWorldPosition, EFB_WIDTH, EFB_HEIGHT, Light } from '../gx/gx_material';
import { mat4, quat } from 'gl-matrix';
import { LoopMode, BMD, BMT, BCK, BTK, BRK } from '../Common/JSYSTEM/J3D/J3DLoader';
>>>>>>> a81bfe88
import { GXRenderHelperGfx, fillSceneParamsDataOnTemplate } from '../gx/gx_render';
import { makeBackbufferDescSimple, makeAttachmentClearDescriptor, opaqueBlackFullClearRenderPassDescriptor, pushAntialiasingPostProcessPass } from '../gfx/helpers/RenderGraphHelpers';
import { GfxDevice } from '../gfx/platform/GfxPlatform';
import { colorFromRGBA, colorNewCopy, OpaqueBlack } from '../Color';
import { GfxRenderCache } from '../gfx/render/GfxRenderCache';
import { SceneContext, Destroyable } from '../SceneBase';
import { createModelInstance } from './scenes';
import { GfxrAttachmentSlot } from '../gfx/render/GfxRenderGraph';
import { executeOnPass, hasAnyVisible } from '../gfx/render/GfxRenderInstManager';
import { gfxDeviceNeedsFlipY } from '../gfx/helpers/GfxDeviceHelpers';
<<<<<<< HEAD
import { transformVec3Mat4w1 } from '../MathHelpers';
=======
import { Camera } from '../Camera';
>>>>>>> a81bfe88

const sjisDecoder = new TextDecoder('sjis')!;

function unpack(buffer: ArrayBufferSlice, sig: string): any[] {
    const view = buffer.createDataView();
    const result: any[] = [];
    let offs = 0;
    let allowExtra = false;
    for (let i = 0; i < sig.length; i++) {
        switch (sig[i]) {
        case 'B':
            result.push(view.getUint8(offs));
            offs += 0x01;
            break;
        case 'I':
            result.push(view.getUint32(offs));
            offs += 0x04;
            break;
        case 'i':
            result.push(view.getInt32(offs));
            offs += 0x04;
            break;
        case 'f':
            result.push(view.getFloat32(offs));
            offs += 0x04;
            break;
        case 's':
            const size = view.getUint16(offs);
            offs += 0x02;
            result.push(readString(buffer, offs, size, false));
            offs += size;
            break;
        case '.':
            allowExtra = true;
            break;
        case ' ':
            break;
        default:
            assert(false);
        }
    }

    if (!allowExtra) {
        assert(buffer.byteLength === offs);
    }

    return [offs, ...result];
}

interface SceneBinObjBase {
    klass: string;
    name: string;
    size: number;
}

interface SceneBinObjUnk extends SceneBinObjBase {
    type: 'Unknown';
}

interface SceneBinObjAmbColor extends SceneBinObjBase {
    type: 'AmbColor';
    klass: 'AmbColor';
    r: number;
    g: number;
    b: number;
    a: number;
}

interface SceneBinObjLight extends SceneBinObjBase {
    type: 'Light';
    klass: 'Light';
    x: number;
    y: number;
    z: number;
    r: number;
    g: number;
    b: number;
    a: number;
    intensity: number;
}

interface SceneBinObjMapObj extends SceneBinObjBase {
    type: 'MapObj';
    x: number;
    y: number;
    z: number;
    rotationX: number;
    rotationY: number;
    rotationZ: number;
    scaleX: number;
    scaleY: number;
    scaleZ: number;
    manager: string;
    model: string;
}

interface SceneBinObjStaticObj extends SceneBinObjBase {
    type: 'StaticObj';
    x: number;
    y: number;
    z: number;
    rotationX: number;
    rotationY: number;
    rotationZ: number;
    scaleX: number;
    scaleY: number;
    scaleZ: number;
    manager: string;
    model: string;
}

interface SceneBinObjGroup extends SceneBinObjBase {
    type: 'Group';
    klass: 'GroupObj' | 'Strategy' | 'AmbAry' | 'LightAry' | 'MarScene' | 'IdxGroup';
    children: SceneBinObj[];
}

type SceneBinObj = SceneBinObjGroup | SceneBinObjAmbColor | SceneBinObjLight | SceneBinObjMapObj | SceneBinObjStaticObj | SceneBinObjUnk;

function readSceneBin(buffer: ArrayBufferSlice): SceneBinObj {
    let offs = 0x00;
    const view_ = buffer.createDataView();
    const size = view_.getUint32(offs + 0x00);
    const view = buffer.createDataView(0x00, size);
    offs += 0x04;
    const klassHash = view.getUint16(offs + 0x00);
    const klassSize = view.getUint16(offs + 0x02);
    offs += 0x04;
    const klass = readString(buffer, offs, klassSize, false);
    offs += klassSize;
    const nameHash = view.getUint16(offs + 0x00);
    const nameSize = view.getUint16(offs + 0x02);
    offs += 0x04;
    const name = sjisDecoder.decode(buffer.createTypedArray(Uint8Array, offs, nameSize));
    offs += nameSize;

    function readChildren(numChildren: number): SceneBinObj[] {
        const children = [];
        while (numChildren--) {
            const child = readSceneBin(buffer.slice(offs));
            children.push(child);
            offs += child.size;
        }
        return children;
    }

    const params = buffer.slice(offs, size);

    switch (klass) {
    case 'GroupObj':
    case 'LightAry':
    case 'Strategy':
    case 'AmbAry':
    {
        const [paramsSize, numChildren] = unpack(params, 'I.');
        offs += paramsSize;
        const children = readChildren(numChildren);
        return { type: 'Group', klass, name, size, children };
    }
    case 'IdxGroup':
    case 'MarScene':
    {
        const [paramsSize, groupId, numChildren] = unpack(params, 'II.');
        offs += paramsSize;
        const children = readChildren(numChildren);
        return { type: 'Group', klass, name, size, children };
    }
    case 'AmbColor':
    {
        const [paramsSize, r, g, b, a] = unpack(params, 'BBBB');
        return { type: 'AmbColor', klass, name, size, r, g, b, a };
    }
    case 'Light':
    {
        const [paramsSize, x, y, z, r, g, b, a, intensity] = unpack(params, 'fffBBBBf');
        return { type: 'Light', klass, name, size, x, y, z, r, g, b, a, intensity };
    }
    case 'MapStaticObj':
    {
        const [paramsSize, x, y, z, rotationX, rotationY, rotationZ, scaleX, scaleY, scaleZ, manager, flags, model] = unpack(params, 'ffffff fffsi s.');
        return { type: 'StaticObj', klass, name, size, x, y, z, rotationX, rotationY, rotationZ, scaleX, scaleY, scaleZ, manager, model };
    }
    case 'AirportPool':
    case 'AirportSwitch':
    case 'AmiKing':
    case 'back_nozzle_item':
    case 'BalloonKoopaJr':
    case 'bambooFence_revolve_inner':
    case 'BananaTree':
    case 'BasketReverse':
    case 'Bathtub':
    case 'BellDolpicPolice':
    case 'BellDolpicTV':
    case 'BellWatermill':
    case 'BiaBell':
    case 'BiaTurnBridge':
    case 'BiaWatermill':
    case 'BiaWatermillVertical':
    case 'BigWindmill':
    case 'bigWindmillBlock':
    case 'Billboard':
    case 'breakable_block':
    case 'BreakableBlock':
    case 'BrickBlock':
    case 'CasinoPanelGate':
    case 'CasinoRoulette':
    case 'Castella':
    case 'ChangeStage':
    case 'ChangeStageMerrygoround':
    case 'ChestRevolve':
    case 'Closet':
    case 'Cogwheel':
    case 'cogwheel_plate':
    case 'cogwheel_pot':
    case 'Coin':
    case 'coin_blue':
    case 'CoinBlue':
    case 'CoinFish':
    case 'coin_red':
    case 'CoinRed':
    case 'CoverFruit':
    case 'crane_cargo':
    case 'craneCargoUpDown':
    case 'CraneRotY':
    case 'craneUpDown':
    case 'DemoCannon':
    case 'DolWeathercock':
    case 'Donchou':
    case 'Door':
    case 'DptMonteFence':
    case 'EggYoshi':
    case 'EXKickBoard':
    case 'EXRollCube':
    case 'Fence':
    case 'FenceInner':
    case 'FenceRevolve':
    case 'fence_revolve_inner':
    case 'FenceWaterH':
    case 'FenceWaterV':
    case 'FerrisGondola':
    case 'FerrisWheel':
    case 'FileLoadBlockA':
    case 'FileLoadBlockB':
    case 'FileLoadBlockC':
    case 'FlowerCoin':
    case 'FluffManager':
    case 'Football':
    case 'Fruit':
    case 'FruitBanana':
    case 'FruitBasket':
    case 'FruitBasketEvent':
    case 'FruitDurian':
    case 'FruitHitHideObj':
    case 'FruitPapaya':
    case 'FruitPine':
    case 'FruitTree':
    case 'GateManta':
    case 'GateShell':
    case 'GesoSurfBoard':
    case 'GetaGreen':
    case 'GetaOrange':
    case 'GlassBreak':
    case 'GoalFlag':
    case 'GoalWatermelon':
    case 'HangingBridgeBoard':
    case 'HideObj':
    case 'Hikidashi':
    case 'HipDropHideObj':
    case 'IceBlock':
    case 'IceCar':
    case 'Item':
    case 'ItemNozzle':
    case 'ItemSlotDrum':
    case 'joint_coin':
    case 'JuiceBlock':
    case 'JumpBase':
    case 'JumpMushroom':
    case 'Kamaboko':
    case 'LampSeesaw':
    case 'LampSeesawMain':
    case 'LampTrapIron':
    case 'LampTrapSpike':
    case 'LeafBoat':
    case 'LeafBoatRotten':
    case 'lean_block':
    case 'LeanMirror':
    case 'MammaBlockRotate':
    case 'MammaSurfboard':
    case 'MammaYacht':
    case 'Manhole':
    case 'MapObjBase':
    case 'MapObjChangeStage':
    case 'MapObjChangeStageHipDrop':
    case 'MapObjElasticCode':
    case 'MapObjFloatOnSea':
    case 'MapObjGeneral':
    case 'MapObjGrowTree':
    case 'MapObjNail':
    case 'MapObjRootPakkun':
    case 'MapObjSmoke':
    case 'MapObjStartDemo':
    case 'MapObjSteam':
    case 'MapObjSwitch':
    case 'MapObjTreeScale':
    case 'MapObjWaterSpray':
    case 'MareCork':
    case 'MareEventBumpyWall':
    case 'MareFall':
    case 'maregate':
    case 'MareGate':
    case 'merry_egg':
    case 'Merrygoround':
    case 'merry_pole':
    case 'MiniWindmill':
    case 'MonteRoot':
    case 'MonumentShine':
    case 'MuddyBoat':
    case 'Mushroom1up':
    case 'mushroom1up':
    case 'Mushroom1upR':
    case 'mushroom1upR':
    case 'mushroom1upX':
    case 'Mushroom1upX':
    case 'no_data':
    case 'NormalBlock':
    case 'NormalLift':
    case 'normal_nozzle_item':
    case 'NozzleBox':
    case 'Palm':
    case 'PalmNatume':
    case 'PalmOugi':
    case 'PalmSago':
    case 'PanelBreak':
    case 'PanelRevolve':
    case 'PictureTeresa':
    case 'PinnaCoaster':
    case 'PinnaDoor':
    case 'PinnaDoorOpen':
    case 'PinnaHangingBridgeBoard':
    case 'PolluterBase':
    case 'Pool':
    case 'PosterTeresa':
    case 'Puncher':
    case 'RailBlock':
    case 'RailBlockB':
    case 'RailBlockR':
    case 'RailBlockY':
    case 'RailFence':
    case 'RandomFruit':
    case 'RedCoinSwitch':
    case 'ResetFruit':
    case 'RiccoLog':
    case 'RiccoSwitch':
    case 'RiccoSwitchShine':
    case 'riccoWatermill':
    case 'RideCloud':
    case 'rocket_nozzle_item':
    case 'RollBlock':
    case 'RollBlockB':
    case 'RollBlockR':
    case 'RollBlockY':
    case 'Roulette':
    case 'SakuCasino':
    case 'SandBird':
    case 'SandBirdBlock':
    case 'sand_bird_test':
    case 'SandBlock':
    case 'SandBomb':
    case 'SandBombBase':
    case 'SandCastle':
    case 'SandEgg':
    case 'SandLeaf':
    case 'SandLeafBase':
    case 'Shine':
    case 'SirenabossWall':
    case 'SirenaCasinoRoof':
    case 'SirenaGate':
    case 'SlotDrum':
    case 'submarine':
    case 'SuperHipDropBlock':
    case 'SurfGesoGreen':
    case 'SurfGesoRed':
    case 'SurfGesoYellow':
    case 'SwingBoard':
    case 'TelesaBlock':
    case 'TelesaSlot':
    case 'TurboNozzleDoor':
    case 'Uirou':
    case 'Umaibou':
    case 'Viking':
    case 'WaterHitHideObj':
    case 'WaterHitPictureHideObj':
    case 'WaterMelon':
    case 'WatermelonBlock':
    case 'WatermelonStatic':
    case 'WaterMoveBlock': // appears in test11, not actually implemented in game
    case 'WaterRecoverObj':
    case 'WindmillRoof':
    case 'WireBell':
    case 'WoodBarrel':
    case 'WoodBlock':
    case 'WoodBox':
    case 'YoshiBlock':
    case 'yoshi_whistle_item':
    {
        const [paramsSize, x, y, z, rotationX, rotationY, rotationZ, scaleX, scaleY, scaleZ, manager, flags, model] = unpack(params, 'ffffff fffsi s.');
        return { type: 'MapObj', klass, name, size, x, y, z, rotationX, rotationY, rotationZ, scaleX, scaleY, scaleZ, manager, model };
    }
    default:
        let warnUnknown = true;

        // Managers are internal.
        if (klass.endsWith('Manager') || klass.endsWith('Mgr'))
            warnUnknown = false;
        // Cube maps...
        if (klass.startsWith('Cube'))
            warnUnknown = false;

        if (warnUnknown)
            console.warn(`Unknown object class ${klassHash} ${klass}, size ${size}`);

        return { type: 'Unknown', klass, name, size };
    }
}

export const enum SMSPass {
    SKYBOX = 1 << 0,
    OPAQUE = 1 << 1,
    INDIRECT = 1 << 2,
    TRANSPARENT = 1 << 3,
}

function setGXLight(dst: Light, src: SceneBinObjLight, camera: Camera): void {
    lightSetWorldPosition(dst, camera, src.x, src.y, src.z);
    colorFromRGBA(dst.Color, src.r/0xFF, src.g/0xFF, src.b/0xFF, src.a/0xFF);
}

class LightConfig {
    public lightObj: SceneBinObjLight[] = [];

    public setOnModelInstance(modelInstance: J3DModelInstance, camera: Camera): void {
        for (let i = 0; i < 3; i++)
            setGXLight(modelInstance.getGXLightReference(i), this.lightObj[i], camera);
    }
}

export class SunshineRenderer implements Viewer.SceneGfx {
    public renderHelper: GXRenderHelperGfx;
    public modelInstances: J3DModelInstanceSimple[] = [];
    public destroyables: Destroyable[] = [];
    public modelCache = new Map<RARC.RARCFile, J3DModelData>();
    public effectsCache = new Map<RARC.RARCFile, JPA.JPACData>();
    private clearDescriptor = makeAttachmentClearDescriptor(colorNewCopy(OpaqueBlack));

<<<<<<< HEAD
    public lightAry: SceneBinObjGroup;
    public playerLightIndex = -1;
    public objectsLightIndex = -1;
=======
    public objLightConfig: LightConfig | null = null;
>>>>>>> a81bfe88

    constructor(device: GfxDevice, public rarc: RARC.JKRArchive) {
        this.renderHelper = new GXRenderHelperGfx(device);
    }

    public createPanels(): UI.Panel[] {
        const renderHacksPanel = new UI.Panel();
        renderHacksPanel.customHeaderBackgroundColor = UI.COOL_BLUE_COLOR;
        renderHacksPanel.setTitle(UI.RENDER_HACKS_ICON, 'Render Hacks');
        const enableVertexColorsCheckbox = new UI.Checkbox('Enable Vertex Colors', true);
        enableVertexColorsCheckbox.onchanged = () => {
            for (let i = 0; i < this.modelInstances.length; i++)
                this.modelInstances[i].setVertexColorsEnabled(enableVertexColorsCheckbox.checked);
        };
        renderHacksPanel.contents.appendChild(enableVertexColorsCheckbox.elem);
        const enableTextures = new UI.Checkbox('Enable Textures', true);
        enableTextures.onchanged = () => {
            for (let i = 0; i < this.modelInstances.length; i++)
                this.modelInstances[i].setTexturesEnabled(enableTextures.checked);
        };
        renderHacksPanel.contents.appendChild(enableTextures.elem);

        return [renderHacksPanel];
    }

    private setIndirectTextureOverride(device: GfxDevice): void {
        for (let i = 0; i < this.modelInstances.length; i++) {
            // In options.szs, the seaindirect appears to have more than one sampler named "indirectdummy". WTF?
            const samplers = this.modelInstances[i].tex1Data.tex1.samplers;
            for (let j = 0; j < samplers.length; j++) {
                const m = this.modelInstances[i].materialInstanceState.textureMappings[j];
                if (samplers[j].name === "indirectdummy") {
                    m.lateBinding = 'opaque-scene-texture';
                    m.width = EFB_WIDTH;
                    m.height = EFB_HEIGHT;
                    m.flipY = gfxDeviceNeedsFlipY(device);
                }
            }
        }
    }
    
    private LARGE_NUMBER = -1048576.0;
    private initSpecularDir(lit: Light, nx: number, ny: number, nz: number) {
        // Compute half-angle vector
        const hx = -nx, hy = -ny, hz = -(nz - 1.0);
        vec3.set(lit.Direction, hx, hy, hz);
        vec3.normalize(lit.Direction, lit.Direction);

        const px  = (nx * this.LARGE_NUMBER);
        const py  = (ny * this.LARGE_NUMBER);
        const pz  = (nz * this.LARGE_NUMBER);
        
        vec3.set(lit.Position, px, py, pz);
    }

    private scratchVec3 = vec3.create();
    protected prepareToRender(device: GfxDevice, viewerInput: Viewer.ViewerRenderInput): void {
        const template = this.renderHelper.pushTemplateRenderInst();
        fillSceneParamsDataOnTemplate(template, viewerInput);
<<<<<<< HEAD
        if (this.objectsLightIndex !== -1) {
            const objectsLight = this.lightAry.children[this.objectsLightIndex] as SceneBinObjLight;
            for (let i = 0; i < this.modelInstances.length; i++) {
                const gxLightDiffuse = this.modelInstances[i].getGXLightReference(0);
                lightSetWorldPosition(gxLightDiffuse, viewerInput.camera, objectsLight.x, objectsLight.y, objectsLight.z);
                
                const gxLightSpecular = this.modelInstances[i].getGXLightReference(2);
                const v = this.scratchVec3;
                vec3.set(v, objectsLight.x, objectsLight.y, objectsLight.z);
                transformVec3Mat4w1(v, viewerInput.camera.viewMatrix, v);
                vec3.normalize(v, v);
                this.initSpecularDir(gxLightSpecular, -v[0], -v[1], -v[2]);
            }
        }
=======
        if (this.objLightConfig !== null)
            for (let i = 0; i < this.modelInstances.length; i++)
                this.objLightConfig.setOnModelInstance(this.modelInstances[i], viewerInput.camera);
>>>>>>> a81bfe88
        for (let i = 0; i < this.modelInstances.length; i++)
            this.modelInstances[i].prepareToRender(device, this.renderHelper.renderInstManager, viewerInput);
        this.renderHelper.renderInstManager.popTemplateRenderInst();
    }

    public render(device: GfxDevice, viewerInput: Viewer.ViewerRenderInput) {
        const renderInstManager = this.renderHelper.renderInstManager;
        const builder = this.renderHelper.renderGraph.newGraphBuilder();

        this.setIndirectTextureOverride(device);
        this.prepareToRender(device, viewerInput);

        const mainColorDesc = makeBackbufferDescSimple(GfxrAttachmentSlot.Color0, viewerInput, opaqueBlackFullClearRenderPassDescriptor);
        const mainDepthDesc = makeBackbufferDescSimple(GfxrAttachmentSlot.DepthStencil, viewerInput, opaqueBlackFullClearRenderPassDescriptor);

        const mainColorTargetID = builder.createRenderTargetID(mainColorDesc, 'Main Color');

        builder.pushPass((pass) => {
            pass.setDebugName('Skybox');
            pass.attachRenderTargetID(GfxrAttachmentSlot.Color0, mainColorTargetID);
            const skyboxDepthTargetID = builder.createRenderTargetID(mainDepthDesc, 'Skybox Depth');
            pass.attachRenderTargetID(GfxrAttachmentSlot.DepthStencil, skyboxDepthTargetID);
            pass.exec((passRenderer) => {
                executeOnPass(renderInstManager, passRenderer, SMSPass.SKYBOX);
            });
        });

        const mainDepthTargetID = builder.createRenderTargetID(mainDepthDesc, 'Main Depth');
        builder.pushPass((pass) => {
            pass.setDebugName('Main');
            pass.attachRenderTargetID(GfxrAttachmentSlot.Color0, mainColorTargetID);
            pass.attachRenderTargetID(GfxrAttachmentSlot.DepthStencil, mainDepthTargetID);
            pass.exec((passRenderer) => {
                executeOnPass(renderInstManager, passRenderer, SMSPass.OPAQUE);
            });
        });

        if (hasAnyVisible(renderInstManager, SMSPass.INDIRECT)) {
            builder.pushPass((pass) => {
                pass.setDebugName('Indirect');
                pass.attachRenderTargetID(GfxrAttachmentSlot.Color0, mainColorTargetID);
                pass.attachRenderTargetID(GfxrAttachmentSlot.DepthStencil, mainDepthTargetID);

                const opaqueSceneTextureID = builder.resolveRenderTarget(mainColorTargetID);
                pass.attachResolveTexture(opaqueSceneTextureID);

                pass.exec((passRenderer, scope) => {
                    renderInstManager.setVisibleByFilterKeyExact(SMSPass.INDIRECT);
                    renderInstManager.simpleRenderInstList!.resolveLateSamplerBinding('opaque-scene-texture', { gfxTexture: scope.getResolveTextureForID(opaqueSceneTextureID), gfxSampler: null, lateBinding: null });
                    renderInstManager.drawOnPassRenderer(passRenderer);
                });
            });
        }

        builder.pushPass((pass) => {
            pass.setDebugName('Transparent');
            pass.attachRenderTargetID(GfxrAttachmentSlot.Color0, mainColorTargetID);
            pass.attachRenderTargetID(GfxrAttachmentSlot.DepthStencil, mainDepthTargetID);
            pass.exec((passRenderer) => {
                executeOnPass(renderInstManager, passRenderer, SMSPass.TRANSPARENT);
            });
        });
        pushAntialiasingPostProcessPass(builder, this.renderHelper, viewerInput, mainColorTargetID);
        builder.resolveRenderTargetToExternalTexture(mainColorTargetID, viewerInput.onscreenTexture);

        this.renderHelper.prepareToRender();
        this.renderHelper.renderGraph.execute(builder);
        renderInstManager.resetRenderInsts();
    }

    public destroy(device: GfxDevice) {
        this.renderHelper.destroy();
        this.destroyables.forEach((o) => o.destroy(device));
        this.modelInstances.forEach((instance) => instance.destroy(device));
        for (const v of this.modelCache.values())
            v.destroy(device);
    }

    public setUpDiffuseLight(modelInstance: J3DModelInstanceSimple) {
        if (this.objectsLightIndex !== -1) {
            const objectsLight = this.lightAry.children[this.objectsLightIndex] as SceneBinObjLight;
            const gxLightDiffuse = modelInstance.getGXLightReference(0);
            colorFromRGBA(gxLightDiffuse.Color, objectsLight.r/255, objectsLight.g/255, objectsLight.b/255, objectsLight.a/255);
            vec3.set(gxLightDiffuse.CosAtten, 1.0, 0.0, 0.0);
            vec3.set(gxLightDiffuse.DistAtten, 1.0, 0.0, 0.0);
            
            const gxLightSpecular = modelInstance.getGXLightReference(2);
            colorFromRGBA(gxLightSpecular.Color, objectsLight.r/255, objectsLight.g/255, objectsLight.b/255, objectsLight.a/255);
            vec3.set(gxLightSpecular.CosAtten, 0.0, 0.0, 1.0);
            vec3.set(gxLightSpecular.DistAtten, 0.5*objectsLight.intensity, 0.0, 1.0 - 0.5*objectsLight.intensity);
        }
    }
}
        

export class SunshineSceneDesc implements Viewer.SceneDesc {
    private ambAry: SceneBinObjGroup;
    private playerAmbIndex = -1;
    private objectsAmbIndex = -1;
    
    public static createSunshineSceneForBasename(device: GfxDevice, cache: GfxRenderCache, passMask: number, rarc: RARC.JKRArchive, basename: string, isSkybox: boolean): J3DModelInstanceSimple | null {
        const bmdFile = rarc.findFile(`${basename}.bmd`);
        if (!bmdFile)
            return null;
        const btkFile = rarc.findFile(`${basename}.btk`);
        const brkFile = rarc.findFile(`${basename}.brk`);
        const bckFile = rarc.findFile(`${basename}.bck`);
        const bmtFile = rarc.findFile(`${basename}.bmt`);
        const modelInstance = createModelInstance(device, cache, bmdFile, btkFile, brkFile, bckFile, bmtFile);
        modelInstance.name = basename;
        modelInstance.isSkybox = isSkybox;
        modelInstance.passMask = passMask;
        return modelInstance;
    }

    constructor(public id: string, public name: string) {
    }

    public createScene(device: GfxDevice, context: SceneContext): Promise<Viewer.SceneGfx> {
        const pathBase = `j3d/sms`;
        const path = `${pathBase}/${this.id}.szs`;
        const dataFetcher = context.dataFetcher;
        return dataFetcher.fetchData(path).then((result: ArrayBufferSlice) => {
            return Yaz0.decompress(result);
        }).then((buffer: ArrayBufferSlice) => {
            const rarc = RARC.parse(buffer);

            const sceneBinObj = readSceneBin(rarc.findFileData('map/scene.bin')!);
            console.log(rarc, sceneBinObj);

            const renderer = new SunshineRenderer(device, rarc);

            const cache = renderer.renderHelper.renderInstManager.gfxRenderCache;
            const skyScene = SunshineSceneDesc.createSunshineSceneForBasename(device, cache, SMSPass.SKYBOX, rarc, 'map/map/sky', true);
            if (skyScene !== null)
                renderer.modelInstances.push(skyScene);
            const mapScene = SunshineSceneDesc.createSunshineSceneForBasename(device, cache, SMSPass.OPAQUE, rarc, 'map/map/map', false);
            if (mapScene !== null)
                renderer.modelInstances.push(mapScene);
            const seaScene = SunshineSceneDesc.createSunshineSceneForBasename(device, cache, SMSPass.OPAQUE, rarc, 'map/map/sea', false);
            if (seaScene !== null)
                renderer.modelInstances.push(seaScene);
            const seaIndirectScene = SunshineSceneDesc.createSunshineSceneForBasename(device, cache, SMSPass.INDIRECT, rarc, 'map/map/seaindirect', false);
            if (seaIndirectScene !== null)
                renderer.modelInstances.push(seaIndirectScene);

            this.createSceneBinObjects(device, cache, renderer, rarc, sceneBinObj);
            
            for (let i = 0; i < renderer.modelInstances.length; i++) {
                renderer.setUpDiffuseLight(renderer.modelInstances[i]);
                this.setUpAmbientLight(renderer.modelInstances[i]);
            }
            
            return renderer;
        });
    }

    private createSceneBinObjects(device: GfxDevice, cache: GfxRenderCache, renderer: SunshineRenderer, rarc: RARC.JKRArchive, obj: SceneBinObj): void {
        if (obj.type === 'Group') {
            obj.children.forEach(c => this.createSceneBinObjects(device, cache, renderer, rarc, c));
            if (obj.klass === 'LightAry') {
<<<<<<< HEAD
                renderer.lightAry = obj;
                renderer.objectsLightIndex = obj.children.findIndex((light) => light.name === "太陽（オブジェクト）");
                renderer.playerLightIndex = obj.children.findIndex((light) => light.name === "太陽（プレイヤー）");
=======
                renderer.objLightConfig = new LightConfig();
                renderer.objLightConfig.lightObj[0] = assertExists(obj.children.find((light) => light.name === "太陽（オブジェクト）")) as SceneBinObjLight;
                renderer.objLightConfig.lightObj[1] = assertExists(obj.children.find((light) => light.name === "太陽サブ（オブジェクト）")) as SceneBinObjLight;
                renderer.objLightConfig.lightObj[2] = assertExists(obj.children.find((light) => light.name === "太陽スペキュラ（オブジェクト）")) as SceneBinObjLight;
>>>>>>> a81bfe88
            } else if (obj.klass === 'AmbAry') {
                this.ambAry = obj;
                this.objectsAmbIndex = obj.children.findIndex((ambColor) => ambColor.name === "太陽アンビエント（オブジェクト）");
                this.playerAmbIndex = obj.children.findIndex((ambColor) => ambColor.name === "太陽アンビエント（プレイヤー）");
            }
<<<<<<< HEAD
        } else if (obj.type === 'MapObj') {
            this.createRendererForSceneBinMapObj(device, cache, renderer, rarc, obj);
        } else if (obj.type === 'StaticObj') {
            this.createRendererForSceneBinStaticObj(device, cache, renderer, rarc, obj);
        }
    }
    
    private setUpAmbientLight(modelInstance: J3DModelInstanceSimple) {
        if (this.objectsAmbIndex !== -1 && modelInstance.modelMaterialData.materialData !== null) {
            const ambColor = this.ambAry.children[this.objectsAmbIndex] as SceneBinObjAmbColor;
            modelInstance.modelMaterialData.materialData.forEach(matData => colorFromRGBA(matData.material.colorAmbRegs[0], ambColor.r/255, ambColor.g/255, ambColor.b/255, ambColor.a/255));
=======
        } else if (obj.type === 'Model') {
            this.createRendererForSceneBinModel(device, cache, renderer, rarc, obj);
>>>>>>> a81bfe88
        }
    }

    private createRendererForSceneBinMapObj(device: GfxDevice, cache: GfxRenderCache, renderer: SunshineRenderer, rarc: RARC.JKRArchive, obj: SceneBinObjMapObj): J3DModelInstanceSimple | null {
        interface ModelLookup {
            k: string; // model key
            m?: string; // model name
            t?: string; // material
            n?: string; // animation
            u?: number; // animation type
        };

        const modelCache = renderer.modelCache;
        function lookupModel(bmdFile: RARC.RARCFile): J3DModelData {
            assert(!!bmdFile);
            if (modelCache.has(bmdFile)) {
                return modelCache.get(bmdFile)!;
            } else {
                const bmd = BMD.parse(bmdFile.buffer);
                const bmdModel = new J3DModelData(device, cache, bmd);
                modelCache.set(bmdFile, bmdModel);
                return bmdModel;
            }
        }
        
        const modelLookup: ModelLookup[] = [
{ k: 'AirportPole' },
{ k: 'amiking', m: 'amiking_model1.bmd' },
{ k: 'ArrowBoardDown', t: 'ArrowBoard'},
{ k: 'ArrowBoardLR', t: 'ArrowBoard'},
{ k: 'ArrowBoardUp', t: 'ArrowBoard'},
{ k: 'balloonKoopaJr', m: 'balloonKoopaJr.bmd', n: 'balloonkoopajr_wait', u: 0 },
{ k: 'baloonball', m: 'soccerball.bmd' },
{ k: 'bambooRailFence', m: 'bambooFence_rail.bmd' },
{ k: 'BananaTree', m: 'BananaTree.bmd' },
{ k: 'barrel_oil', m: 'barrel_oil.bmd' },
{ k: 'BasketReverse', m: 'Basket.bmd' },
{ k: 'bath', m: 'bath.bmd' },
{ k: 'belldolpic', m: 'BellDolpic.bmd' },
{ k: 'BiaBell', m: 'BiaBell.bmd' },
{ k: 'BiaWatermill00', m: 'BiaWatermill00.bmd' },
{ k: 'bigWindmill', t: 'bianco', m: 'bigWindmill.bmd' },
{ k: 'billboard_dolphin', m: 'billboardDol.bmd' },
{ k: 'billboard_fish', m: 'billboardFish.bmd' },
{ k: 'billboard_restaurant', m: 'billboardRestaurant.bmd' },
{ k: 'billboard_sun', m: 'billboardSun.bmd' },
{ k: 'breakable_block', m: 'breakable_block.bmd' },
{ k: 'BrickBlock', t: 'BrickBlock', m: 'BrickBlock.bmd' },
{ k: 'castella', m: 'castella.bmd' },
{ k: 'ChangeStage' },
{ k: 'ChangeStageMerrygoround' },
{ k: 'ChestRevolve', m: 'ChestRevolve.bmd' },
{ k: 'ChipShine', m: 'chip_shine_model1.bmd' },
{ k: 'Closet', m: 'closet.bmd', n: 'ClosetOpen', u: 0 },
{ k: 'cloud', m: 'cloud.bmd', n: 'cloud_wait', u: 0 },
{ k: 'cluster_block', m: 'test_cluster.bmd' },
{ k: 'coconut_ball', m: 'soccerball.bmd' },
{ k: 'cogwheel', m: 'cogwheel_wheel.bmd' },
{ k: 'CoinFish', m: 'CoinFish.bmd', n: 'coinfish', u: 0 },
{ k: 'DokanGate', m: 'efDokanGate.bmd', n: 'efdokangate', u: 4 },
{ k: 'doorHotel', m: 'doorHotel.bmd' },
{ k: 'dptlight', m: 'dptlight.bmd' },
{ k: 'dptWeathercock', m: 'DptWeathercock.bmd', n: 'dptweathercock', u: 0 },
{ k: 'drum_can', m: 'drum_can_model.bmd' },
{ k: 'eggYoshiEvent', m: 'eggYoshi_normal.bmd', n: 'eggyoshi_wait', u: 0 },
{ k: 'eggYoshi', m: 'eggYoshi_normal.bmd', n: 'eggyoshi_wait', u: 0 },
{ k: 'ex1_turn_lift', m: 'TurnLift.bmd' },
{ k: 'exkickboard', m: 'EXKickBoard.bmd' },
{ k: 'expand_block', m: 'breakable_block.bmd' },
{ k: 'exrollcube', m: 'EXRollCube.bmd' },
{ k: 'fall_slow_block', m: 'breakable_block.bmd' },
{ k: 'fence3x3', m: 'fence_half.bmd' },
{ k: 'fence_revolve', m: 'fence_revolve_outer.bmd' },
{ k: 'FerrisLOD', m: 'FerrisLOD.bmd', n: 'ferrislod', u: 0 },
{ k: 'FerrisWheel', m: 'FerrisWheel.bmd', n: 'ferriswheel', u: 0 },
{ k: 'FileLoadBlockA', m: 'FileLoadBlockA.bmd' },
{ k: 'FileLoadBlockB', m: 'FileLoadBlockB.bmd' },
{ k: 'FileLoadBlockC', m: 'FileLoadBlockC.bmd' },
{ k: 'flowerOrange', t: 'flower', m: 'flowerOrange.bmd' },
{ k: 'flowerPink', t: 'flower', m: 'flowerPink.bmd' },
{ k: 'flowerPurple', t: 'flower', m: 'flowerPurple.bmd' },
{ k: 'flowerRed', t: 'flower', m: 'flowerRed.bmd' },
{ k: 'flowerSunflower', t: 'flower', m: 'flowerSunflower.bmd' },
{ k: 'flowerYellow', t: 'flower', m: 'flowerYellow.bmd' },
{ k: 'FluffManager' },
{ k: 'Fluff', m: 'Watage.bmd' },
{ k: 'football_goal', m: 'soccergoal_model.bmd' },
{ k: 'football', m: 'soccerball.bmd' },
{ k: 'FruitBasket', m: 'Basket.bmd' },
{ k: 'FruitCoverPine', m: 'FruitPine.bmd' },
{ k: 'FruitHitHideObj' },
{ k: 'GateManta', m: 'GateManta.bmd', n: 'gatemanta', u: 0 },
{ k: 'Gateshell', m: 'Gateshell.bmd', n: 'gateshell', u: 0 },
{ k: 'GeneralHitObj' },
{ k: 'GesoSurfBoard', m: 'surf_geso.bmd' },
{ k: 'GesoSurfBoardStatic', m: 'surf_geso.bmd' },
{ k: 'getag', m: 'getaGreen.bmd' },
{ k: 'getao', m: 'getaOrange.bmd' },
{ k: 'GlassBreak', m: 'GlassBreak.bmd' },
{ k: 'GoalWatermelon' },
{ k: 'HangingBridge' },
{ k: 'HangingBridgeBoard', m: 'mon_bri.bmd' },
{ k: 'HatoPop', m: 'hatopop_model1.bmd' },
{ k: 'HideObj' },
{ k: 'hikidashi', m: 'hikidashi.bmd' },
{ k: 'HipDropHideObj' },
{ k: 'ice_car', m: 'yatai.bmd' },
{ k: 'invisible_coin' },
{ k: 'joint_coin', m: 'coin.bmd' },
{ k: 'jumpbase', m: 'jumpbase.bmd' },
{ k: 'JumpMushroom', m: 'JumpKinoko.bmd' },
{ k: 'kamaboko', m: 'kamaboko.bmd' },
{ k: 'KoopaJrSignM', m: 'koopa_jr_sign.bmd' },
{ k: 'lampBianco', m: 'lampBianco.bmd' },
{ k: 'LampSeesaw', m: 'lampBianco.bmd' },
{ k: 'lamptrapiron', m: 'lamptrapiron.bmd' },
{ k: 'lamptrapspike', m: 'lamptrapspike.bmd' },
{ k: 'LeafBoatRotten', t: 'LeafBoat'},
{ k: 'LeafBoat', t: 'LeafBoat'},
{ k: 'lean_block', m: 'breakable_block.bmd' },
{ k: 'lean_direct_block', m: 'breakable_block.bmd' },
{ k: 'lean_indirect_block', m: 'breakable_block.bmd' },
{ k: 'manhole', m: 'manhole.bmd', n: 'manhole', u: 0 },
{ k: 'MapObjNail', m: 'kugi.bmd' },
{ k: 'MapObjPachinkoNail', m: 'PachinkoKugi.bmd' },
{ k: 'MapSmoke' },
{ k: 'MareEventBumpyWall' },
{ k: 'mareFall', m: 'MareFall.bmd', n: 'marefall', u: 4 },
{ k: 'maregate', m: 'maregate.bmd', n: 'maregate', u: 4 },
{ k: 'mario_cap', m: 'mariocap.bmd' },
{ k: 'merry', m: 'merry.bmd', n: 'merry', u: 0 },
{ k: 'merry_pole' },
{ k: 'MiniWindmillL', t: 'bianco'},
{ k: 'MiniWindmillS', t: 'bianco'},
{ k: 'monte_chair', m: 'monte_chair_model.bmd' },
{ k: 'MonteGoalFlag', m: 'monteflag.bmd', n: 'monteflag_wait', u: 0 },
{ k: 'MonteRoot', m: 'nekko.bmd' },
{ k: 'monumentshine', m: 'monumentshine.bmd' },
{ k: 'move_block', m: 'breakable_block.bmd' },
{ k: 'MoveCoin', m: 'SandMoveCoin.bmd', n: 'sandmovecoin', u: 0 },
{ k: 'Moyasi', m: 'Moyasi.bmd', n: 'moyasi_wait', u: 0 },
{ k: 'MuddyBoat', m: 'MuddyBoat.bmd' },
{ k: 'mushroom1up', m: 'mushroom1up.bmd' },
{ k: 'mushroom1upR', m: 'mushroom1up.bmd' },
{ k: 'mushroom1upX', m: 'mushroom1up.bmd' },
{ k: 'no_data' },
{ k: 'normallift', m: 'NormalBlock.bmd' },
{ k: 'normal_nozzle_item', t: 'nozzleItem'},
{ k: 'NozzleBox', t: 'nozzleBox', m: 'nozzleBox.bmd' },
{ k: 'nozzleDoor', m: 'nozzleDoor.bmd' },
{ k: 'palmLeaf', m: 'palmLeaf.bmd' },
{ k: 'palmNormal', m: 'palmNormal.bmd' },
{ k: 'PanelBreak', m: 'PanelBreak.bmd' },
{ k: 'PanelRevolve', m: 'PanelRevolve.bmd' },
{ k: 'PinnaHangingBridgeBoard', m: 'PinnaBoard.bmd' },
{ k: 'PoleNormal' },
{ k: 'Puncher', m: 'puncher_model1.bmd' },
{ k: 'railblockb', m: 'AllPurposeBoardB.bmd' },
{ k: 'railblockr', m: 'AllPurposeBoardR.bmd' },
{ k: 'railblocky', m: 'AllPurposeBoardY.bmd' },
{ k: 'RailFence', m: 'fence_normal.bmd' },
{ k: 'riccoBoatL', t: 'riccoShip'},
{ k: 'riccoBoatS', t: 'riccoShip'},
{ k: 'riccoPole' },
{ k: 'riccoShipDol', t: 'riccoShip'},
{ k: 'riccoShipLog', t: 'riccoShip'},
{ k: 'riccoShip', t: 'riccoShip'},
{ k: 'riccoSwitchShine' },
{ k: 'riccoYachtL', t: 'riccoShip'},
{ k: 'riccoYachtS', t: 'riccoShip'},
{ k: 'rollblockb', m: 'AllPurposeBoardB.bmd' },
{ k: 'rollblockr', m: 'AllPurposeBoardR.bmd' },
{ k: 'rollblocky', m: 'AllPurposeBoardY.bmd' },
{ k: 'rulet00', m: 'rulet00.bmd', n: 'rulet00', u: 0 },
{ k: 'SandBird', m: 'SandBird.bmd', n: 'sandbird', u: 0 },
{ k: 'sand_block', m: 'SandBlock.bmd' },
{ k: 'SandBombBase00', t: 'SandBombBase', m: 'SandBombBase00.bmd' },
{ k: 'SandBombBaseFoot', t: 'SandBombBase', m: 'SandBombBaseFoot.bmd' },
{ k: 'SandBombBaseHand', t: 'SandBombBase', m: 'SandBombBaseHand.bmd' },
{ k: 'SandBombBaseMushroom', t: 'SandBombBase', m: 'SandBombBaseMushroom.bmd' },
{ k: 'SandBombBasePyramid', t: 'SandBombBase', m: 'SandBombBasePyramid.bmd' },
{ k: 'SandBombBaseShit', t: 'SandBombBase', m: 'SandBombBaseShit.bmd' },
{ k: 'SandBombBaseStairs', t: 'SandBombBase', m: 'SandBombBaseStairs.bmd' },
{ k: 'SandBombBaseStar', t: 'SandBombBase', m: 'SandBombBaseStar.bmd' },
{ k: 'SandBombBaseTurtle', t: 'SandBombBase', m: 'SandBombBaseTurtle.bmd' },
{ k: 'SandBomb', m: 'SandBomb.bmd', n: 'sandbomb_wait', u: 0 },
{ k: 'SandCastle', t: 'SandBombBase', m: 'SandCastle.bmd' },
{ k: 'SandLeafBase00', m: 'SandLeafBase00.bmd' },
{ k: 'SandLeafBase01', m: 'SandLeafBase01.bmd' },
{ k: 'SandLeafBase02', m: 'SandLeafBase02.bmd' },
{ k: 'SandLeafBase03', m: 'SandLeafBase03.bmd' },
{ k: 'SandLeaf', m: 'SandLeaf.bmd', n: 'sandleaf_wait', u: 0 },
{ k: 'ShellCup', m: 'ShellCup.bmd', n: 'shellcup', u: 0 },
{ k: 'shine' },
{ k: 'SignCircle', m: 'maru_sign.bmd' },
{ k: 'SignCross', m: 'batu_sign.bmd' },
{ k: 'SignTriangle', m: '3kaku_sign.bmd' },
{ k: 'SirenabossWall', m: 'boss_wall.bmd' },
{ k: 'SirenaCasinoRoof', m: 'casino_lighting.bmd', n: 'casino_lighting', u: 5 },
{ k: 'skate_block', m: 'breakable_block.bmd' },
{ k: 'SkyIsland', m: 'SkyIsland.bmd', n: 'skyisland', u: 0 },
{ k: 'spread_block', m: 'breakable_block.bmd' },
{ k: 'stand_break', m: 'stand_break.bmd', n: 'stand_break0', u: 0 },
{ k: 'StartDemo' },
{ k: 'SuperHipDropBlock', m: 'super_rock.bmd' },
{ k: 'supermario_block', m: 'breakable_block.bmd' },
{ k: 'SurfGesoGreen' },
{ k: 'SurfGesoRed' },
{ k: 'SurfGesoYellow' },
{ k: 'TeethOfJuicer', m: 'TeethOfJuicer.bmd', n: 'teethofjuicer', u: 0 },
{ k: 'uirou', m: 'uirou.bmd' },
{ k: 'umaibou', m: 'umaibou.bmd' },
{ k: 'WaterHitHideObj' },
{ k: 'WaterMelonBlock', t: 'WaterMelon', m: 'WaterMelonBlock.bmd' },
{ k: 'watermelon', m: 'watermelon.bmd' },
{ k: 'WatermelonStatic', m: 'watermelon.bmd' },
{ k: 'water_power_inertial_lift', m: 'breakable_block.bmd' },
{ k: 'water_power_lift', m: 'breakable_block.bmd' },
{ k: 'water_power_ship', m: 'breakable_block.bmd' },
{ k: 'WaterRecoverObj' },
{ k: 'water_roll_block', m: 'water_roll_block.bmd' },
{ k: 'WaterSprayBox' },
{ k: 'WaterSprayCylinder' },
{ k: 'windmill_far', m: 'bigWindmill.bmd' },
{ k: 'wood_barrel_once', t: 'barrel', m: 'barrel_normal.bmd' },
{ k: 'wood_barrel', t: 'barrel', m: 'barrel_normal.bmd' },
{ k: 'WoodBox', t: 'kibako', m: 'kibako.bmd' },
{ k: 'yoshiblock', m: 'yoshiblock.bmd' },
{ k: 'yTurnLift', m: 'yTurnLift.bmd' },
        ];

<<<<<<< HEAD
        let modelEntry = modelLookup.find((lt) => obj.model === lt.k);
        if (modelEntry === undefined || (modelEntry.t && !modelEntry.m)) {
            const bmdFile = rarc.findFile(`mapobj/${obj.model.toLowerCase()}.bmd`);
            if (bmdFile) {
                //console.log("trying bmd heuristic for "+obj.model);
                if (modelEntry === undefined)
                    modelEntry = { k: obj.model, m: `${obj.model}.bmd` };
                else
                    modelEntry.m = `${obj.model}.bmd`;
=======
        function bmtm(bmd: string, bmt: string): J3DModelInstanceSimple {
            const bmdFile = assertExists(rarc.findFile(bmd));
            const bmtFile = assertExists(rarc.findFile(bmt));
            const bmdModel = lookupModel(bmdFile);
            const modelInstance = new J3DModelInstanceSimple(bmdModel);
            if (bmt !== null) {
                const modelMaterialData = new J3DModelMaterialData(device, cache, BMT.parse(bmtFile.buffer));
                renderer.destroyables.push(modelMaterialData);
                modelInstance.setModelMaterialData(modelMaterialData);
>>>>>>> a81bfe88
            }
        }

        if (modelEntry === undefined) {
            console.warn(`No model for ${obj.klass} ${obj.model}`);
            return null;
        }

        let scene = null;
        if (modelEntry.m !== undefined) {
            const bmdFilename = `mapobj/${modelEntry.m.toLowerCase()}`;
            const bmdFile = assertExists(rarc.findFile(bmdFilename), bmdFilename);
            const bmdModel = lookupModel(bmdFile);
            scene = new J3DModelInstanceSimple(bmdModel);
            scene.passMask = SMSPass.OPAQUE;
        }

        if (scene === null) {
            console.log("couldn't load "+JSON.stringify(modelEntry));
            return null;
        }
        
        if (modelEntry.t !== undefined) {
            const bmtFilename = `mapobj/${modelEntry.t.toLowerCase()}.bmt`;
            const bmtFile = rarc.findFile(bmtFilename);
            if (bmtFile !== null) {
                const modelMaterialData = new J3DModelMaterialData(device, cache, BMT.parse(bmtFile.buffer));
                renderer.destroyables.push(modelMaterialData);
                scene.setModelMaterialData(modelMaterialData);
            }
        }
        
        if (modelEntry.n) {
            switch (modelEntry.u) {
            case 0:
            {
                const anmFile = rarc.findFile(`mapobj/${modelEntry.n.toLowerCase()}.bck`);
                if (anmFile !== null) {
                    const anm = BCK.parse(anmFile.buffer);
                    //anm.loopMode = LoopMode.REPEAT;
                    scene.bindANK1(anm);
                }
                break;
            }
            case 2:
            {
                const anmFile = assertExists(rarc.findFile(`mapobj/${modelEntry.n.toLowerCase()}.bpk`));
                const anm = BPK.parse(anmFile.buffer);
                scene.bindTRK1(anm);
                break;
            }
            case 3:
            {
                const anmFile = assertExists(rarc.findFile(`mapobj/${modelEntry.n.toLowerCase()}.btp`));
                const anm = BTP.parse(anmFile.buffer);
                scene.bindTPT1(anm);
                break;
            }
            case 4:
            {
                const anmFile = assertExists(rarc.findFile(`mapobj/${modelEntry.n.toLowerCase()}.btk`));
                const anm = BTK.parse(anmFile.buffer);
                scene.bindTTK1(anm);
                break;
            }
            case 5:
            {
                const anmFile = assertExists(rarc.findFile(`mapobj/${modelEntry.n.toLowerCase()}.brk`));
                const anm = BRK.parse(anmFile.buffer);
                scene.bindTRK1(anm);
                break;
            }
            default:
                throw `unhandled animation type ${modelEntry.u}`;
            }
        }
        
        const q = quat.create();
        quat.fromEuler(q, obj.rotationX, obj.rotationY, obj.rotationZ);
        mat4.fromRotationTranslationScale(scene.modelMatrix, q, [obj.x, obj.y, obj.z], [obj.scaleX, obj.scaleY, obj.scaleZ]);
        renderer.modelInstances.push(scene);
        return scene;
    }
    
    private createRendererForSceneBinStaticObj(device: GfxDevice, cache: GfxRenderCache, renderer: SunshineRenderer, rarc: RARC.JKRArchive, obj: SceneBinObjStaticObj): J3DModelInstanceSimple | null {
        interface ModelLookup {
            k: string; // model key
            m?: string; // model name
            p?: string; // particle system path
        };

        const modelCache = renderer.modelCache;
        function lookupModel(bmdFile: RARC.RARCFile): J3DModelData {
            assert(!!bmdFile);
            if (modelCache.has(bmdFile)) {
                return modelCache.get(bmdFile)!;
            } else {
                const bmd = BMD.parse(bmdFile.buffer);
                const bmdModel = new J3DModelData(device, cache, bmd);
                modelCache.set(bmdFile, bmdModel);
                return bmdModel;
            }
        }
        
        const effectsCache = renderer.effectsCache;
        function lookupEffect(jpaFile: RARC.RARCFile): JPA.JPACData {
            assert(!!jpaFile);
            if (effectsCache.has(jpaFile)) {
                return effectsCache.get(jpaFile)!;
            } else {
                const jpa = JPA.parse(jpaFile.buffer);
                const jpaEffect = new JPA.JPACData(jpa);
                effectsCache.set(jpaFile, jpaEffect);
                return jpaEffect;
            }
        }
        
        const modelLookup: ModelLookup[] = [
{ k: 'BiancoBossEffectLight', p: 'map/map/ms_wmlin_light.jpa' },
{ k: 'BiancoRiver', m: 'BiancoRiver' },
{ k: 'BiaWaterPollution', m: 'BiaWaterPollution' },
{ k: 'IndirectObj', m: 'IndirectObj' },
{ k: 'Mare5ExGate', m: 'Mare5ExGate' },
{ k: 'mareSeaPollutionS0', m: 'mareSeaPollutionS0' },
{ k: 'mareSeaPollutionS12', m: 'mareSeaPollutionS12' },
{ k: 'MonteRiver', m: 'MonteRiver' },
//{ k: 'ReflectParts', m: 'ReflectParts' },
//{ k: 'ReflectSky', m: 'ReflectSky' },
{ k: 'riccoSeaPollutionS0', m: 'riccoSeaPollutionS0' },
{ k: 'riccoSeaPollutionS1', m: 'riccoSeaPollutionS1' },
{ k: 'riccoSeaPollutionS2', m: 'riccoSeaPollutionS2' },
{ k: 'riccoSeaPollutionS3', m: 'riccoSeaPollutionS3' },
{ k: 'riccoSeaPollutionS4', m: 'riccoSeaPollutionS4' },
//{ k: 'SeaIndirect', m: 'SeaIndirect' },
//{ k: 'sea', m: 'sea' },
{ k: 'sun_mirror', m: 'sun_mirror' },
{ k: 'TargetArrow', m: 'TargetArrow' },
{ k: 'TopOfCorona', p: 'mapObj/ms_coronasmoke.jpa' },
        ];
        
        let modelEntry = modelLookup.find((lt) => obj.model === lt.k);
        if (modelEntry === undefined) {
            console.warn(`No model for ${obj.klass} ${obj.model}`);
            return null;
        }
        
        let scene = null;

        if (modelEntry.m !== undefined) {
            const bmdFilename = `map/map/${modelEntry.m.toLowerCase()}.bmd`;
            const bmdFile = assertExists(rarc.findFile(bmdFilename), bmdFilename);
            const bmdModel = lookupModel(bmdFile);
            scene = new J3DModelInstanceSimple(bmdModel);
            scene.passMask = SMSPass.OPAQUE;
        }
        
        if (modelEntry.p !== undefined) {
            const jpaFilename = modelEntry.p.toLowerCase();
            const jpaFile = assertExists(rarc.findFile(jpaFilename), jpaFilename);
            const jpaData = lookupEffect(jpaFile);
        }
        
        if (scene === null) {
            console.log("couldn't load "+JSON.stringify(modelEntry));
            return null;
<<<<<<< HEAD
        }
        
=======

        if (this.objectsAmbIndex !== -1 && scene.modelMaterialData.materialData !== null) {
            const ambColor = this.ambAry.children[this.objectsAmbIndex] as SceneBinObjAmbColor;
            scene.modelMaterialData.materialData.forEach(matData => colorFromRGBA(matData.material.colorAmbRegs[0], ambColor.r/255, ambColor.g/255, ambColor.b/255, ambColor.a/255));
        }

>>>>>>> a81bfe88
        const q = quat.create();
        quat.fromEuler(q, obj.rotationX, obj.rotationY, obj.rotationZ);
        mat4.fromRotationTranslationScale(scene.modelMatrix, q, [obj.x, obj.y, obj.z], [obj.scaleX, obj.scaleY, obj.scaleZ]);
        renderer.modelInstances.push(scene);
        return scene;
    }
}

const id = "sms";
const name = "Super Mario Sunshine";

const sceneDescs = [
    "Delfino Airstrip",
    new SunshineSceneDesc("airport0", "airport0"),
    new SunshineSceneDesc("airport1", "airport1"),
    "Delfino Plaza",
    new SunshineSceneDesc("dolpic0", "dolpic0"),
    new SunshineSceneDesc("dolpic1", "dolpic1"),
    new SunshineSceneDesc("dolpic5", "dolpic5"),
    new SunshineSceneDesc("dolpic6", "dolpic6"),
    new SunshineSceneDesc("dolpic7", "dolpic7"),
    new SunshineSceneDesc("dolpic8", "dolpic8"),
    new SunshineSceneDesc("dolpic9", "dolpic9"),
    new SunshineSceneDesc("dolpic10", "dolpic10"),
    new SunshineSceneDesc("dolpic_ex0", "dolpic_ex0"),
    new SunshineSceneDesc("dolpic_ex1", "dolpic_ex1"),
    new SunshineSceneDesc("dolpic_ex2", "dolpic_ex2"),
    new SunshineSceneDesc("dolpic_ex3", "dolpic_ex3"),
    new SunshineSceneDesc("dolpic_ex4", "dolpic_ex4"),
    "Bianco Hills",
    new SunshineSceneDesc("bianco0", "Road to the Big Windmill"),
    new SunshineSceneDesc("bianco1", "Down with Petey Piranha!"),
    new SunshineSceneDesc("bianco2", "The Hillside Cave Secret"),
    new SunshineSceneDesc("bianco3", "Red Coins of Windmill Village"),
    new SunshineSceneDesc("bianco4", "Petey Piranha Strikes Back"),
    new SunshineSceneDesc("bianco5", "The Red Coins of the Lake"),
    new SunshineSceneDesc("bianco6", "Shadow Mario on the Loose"),
    new SunshineSceneDesc("bianco7", "The Secret of the Dirty Lake"),
    new SunshineSceneDesc("bia_ex1", "bia_ex1"),
    new SunshineSceneDesc("biancoBoss", "biancoBoss"),
    new SunshineSceneDesc("coro_ex0", "coro_ex0"),
    new SunshineSceneDesc("coro_ex1", "coro_ex1"),
    "Ricco Harbor",
    new SunshineSceneDesc("ricco0", "ricco0"),
    new SunshineSceneDesc("ricco1", "ricco1"),
    new SunshineSceneDesc("ricco2", "ricco2"),
    new SunshineSceneDesc("ricco3", "ricco3"),
    new SunshineSceneDesc("ricco4", "ricco4"),
    new SunshineSceneDesc("ricco5", "ricco5"),
    new SunshineSceneDesc("ricco6", "ricco6"),
    new SunshineSceneDesc("ricco7", "ricco7"),
    new SunshineSceneDesc("ricco8", "ricco8"),
    new SunshineSceneDesc("rico_ex0", "rico_ex0"),
    new SunshineSceneDesc("rico_ex1", "rico_ex1"),
    new SunshineSceneDesc("coro_ex2", "coro_ex2"),
    "Gelato Beach",
    new SunshineSceneDesc("mamma0", "mamma0"),
    new SunshineSceneDesc("mamma1", "mamma1"),
    new SunshineSceneDesc("mamma2", "mamma2"),
    new SunshineSceneDesc("mamma3", "mamma3"),
    new SunshineSceneDesc("mamma4", "mamma4"),
    new SunshineSceneDesc("mamma5", "mamma5"),
    new SunshineSceneDesc("mamma6", "mamma6"),
    new SunshineSceneDesc("mamma7", "mamma7"),
    new SunshineSceneDesc("mam_ex0", "mam_ex0"),
    new SunshineSceneDesc("mam_ex1", "mam_ex1"),
    "Pinna Park Beach",
    new SunshineSceneDesc("pinnaBeach0", "pinnaBeach0"),
    new SunshineSceneDesc("pinnaBeach1", "pinnaBeach1"),
    new SunshineSceneDesc("pinnaBeach2", "pinnaBeach2"),
    new SunshineSceneDesc("pinnaBeach3", "pinnaBeach3"),
    new SunshineSceneDesc("pinnaBeach4", "pinnaBeach4"),
    "Pinna Park",
    new SunshineSceneDesc("pinnaParco0", "pinnaParco0"),
    new SunshineSceneDesc("pinnaParco1", "pinnaParco1"),
    new SunshineSceneDesc("pinnaParco2", "pinnaParco2"),
    new SunshineSceneDesc("pinnaParco3", "pinnaParco3"),
    new SunshineSceneDesc("pinnaParco4", "pinnaParco4"),
    new SunshineSceneDesc("pinnaParco5", "pinnaParco5"),
    new SunshineSceneDesc("pinnaParco6", "pinnaParco6"),
    new SunshineSceneDesc("pinnaParco7", "pinnaParco7"),
    new SunshineSceneDesc("pinnaBoss0", "pinnaBoss0"),
    new SunshineSceneDesc("pinnaBoss1", "pinnaBoss1"),
    new SunshineSceneDesc("coro_ex4", "coro_ex4"),
    "Sirena Beach",
    new SunshineSceneDesc("sirena0", "sirena0"),
    new SunshineSceneDesc("sirena1", "sirena1"),
    new SunshineSceneDesc("sirena2", "sirena2"),
    new SunshineSceneDesc("sirena3", "sirena3"),
    new SunshineSceneDesc("sirena4", "sirena4"),
    new SunshineSceneDesc("sirena5", "sirena5"),
    new SunshineSceneDesc("sirena6", "sirena6"),
    new SunshineSceneDesc("sirena7", "sirena7"),
    new SunshineSceneDesc("sirena_ex0", "sirena_ex0"),
    new SunshineSceneDesc("sirena_ex1", "sirena_ex1"),
    new SunshineSceneDesc("coro_ex5", "coro_ex5"),
    "Delfino Hotel",
    new SunshineSceneDesc("delfino0", "delfino0"),
    new SunshineSceneDesc("delfino1", "delfino1"),
    new SunshineSceneDesc("delfino2", "delfino2"),
    new SunshineSceneDesc("delfino3", "delfino3"),
    new SunshineSceneDesc("delfino4", "delfino4"),
    new SunshineSceneDesc("casino0", "casino0"),
    new SunshineSceneDesc("casino1", "casino1"),
    new SunshineSceneDesc("delfinoBoss", "delfinoBoss"),
    "Pianta Village",
    new SunshineSceneDesc("monte0", "monte0"),
    new SunshineSceneDesc("monte1", "monte1"),
    new SunshineSceneDesc("monte2", "monte2"),
    new SunshineSceneDesc("monte3", "monte3"),
    new SunshineSceneDesc("monte4", "monte4"),
    new SunshineSceneDesc("monte5", "monte5"),
    new SunshineSceneDesc("monte6", "monte6"),
    new SunshineSceneDesc("monte7", "monte7"),
    new SunshineSceneDesc("monte_ex0", "monte_ex0"),
    "Noki Bay",
    new SunshineSceneDesc("mare0", "mare0"),
    new SunshineSceneDesc("mare1", "mare1"),
    new SunshineSceneDesc("mare2", "mare2"),
    new SunshineSceneDesc("mare3", "mare3"),
    new SunshineSceneDesc("mare4", "mare4"),
    new SunshineSceneDesc("mare5", "mare5"),
    new SunshineSceneDesc("mare6", "mare6"),
    new SunshineSceneDesc("mare7", "mare7"),
    new SunshineSceneDesc("mareBoss", "mareBoss"),
    new SunshineSceneDesc("mareUndersea", "mareUndersea"),
    new SunshineSceneDesc("mare_ex0", "mare_ex0"),
    "Corona Mountain",
    new SunshineSceneDesc("coro_ex6", "coro_ex6"),
    new SunshineSceneDesc("coronaBoss", "coronaBoss"),
    "Test Map 1",
    new SunshineSceneDesc("test11", "test11"),
    "Main Menu",
    new SunshineSceneDesc("option", "option"),
];

// Backwards compatibility
const sceneIdMap = new Map<string, string>();
sceneIdMap.set("Delfino Plaza", "dolpic0");
sceneIdMap.set("Delfino Airport", "airport0");
sceneIdMap.set("Bianco Hills", "bianco0");
sceneIdMap.set("Ricco Harbor", "ricco0");
sceneIdMap.set("Gelato Beach", "mamma0");
sceneIdMap.set("Pinna Park Beach", "pinnaBeach0");
sceneIdMap.set("Pinna Park", "pinnaParco0");
sceneIdMap.set("Sirena Beach", "sirena0");
sceneIdMap.set("Delfino Hotel", "delfino0");
sceneIdMap.set("Noki Bay", "mare0");
sceneIdMap.set("Pianta Village", "monte3");

export const sceneGroup: Viewer.SceneGroup = { id, name, sceneDescs, sceneIdMap };<|MERGE_RESOLUTION|>--- conflicted
+++ resolved
@@ -9,16 +9,10 @@
 
 import { J3DModelData, J3DModelMaterialData, J3DModelInstance } from '../Common/JSYSTEM/J3D/J3DGraphBase';
 import { J3DModelInstanceSimple } from '../Common/JSYSTEM/J3D/J3DGraphSimple';
-<<<<<<< HEAD
 import * as JPA from '../Common/JSYSTEM/JPA';
-import { Light, lightSetWorldPosition, EFB_WIDTH, EFB_HEIGHT } from '../gx/gx_material';
+import { lightSetWorldPosition, EFB_WIDTH, EFB_HEIGHT, Light } from '../gx/gx_material';
 import { mat4, quat, vec3 } from 'gl-matrix';
 import { LoopMode, BMD, BMT, BCK, BPK, BTP, BTK, BRK } from '../Common/JSYSTEM/J3D/J3DLoader';
-=======
-import { lightSetWorldPosition, EFB_WIDTH, EFB_HEIGHT, Light } from '../gx/gx_material';
-import { mat4, quat } from 'gl-matrix';
-import { LoopMode, BMD, BMT, BCK, BTK, BRK } from '../Common/JSYSTEM/J3D/J3DLoader';
->>>>>>> a81bfe88
 import { GXRenderHelperGfx, fillSceneParamsDataOnTemplate } from '../gx/gx_render';
 import { makeBackbufferDescSimple, makeAttachmentClearDescriptor, opaqueBlackFullClearRenderPassDescriptor, pushAntialiasingPostProcessPass } from '../gfx/helpers/RenderGraphHelpers';
 import { GfxDevice } from '../gfx/platform/GfxPlatform';
@@ -29,11 +23,8 @@
 import { GfxrAttachmentSlot } from '../gfx/render/GfxRenderGraph';
 import { executeOnPass, hasAnyVisible } from '../gfx/render/GfxRenderInstManager';
 import { gfxDeviceNeedsFlipY } from '../gfx/helpers/GfxDeviceHelpers';
-<<<<<<< HEAD
+import { Camera } from '../Camera';
 import { transformVec3Mat4w1 } from '../MathHelpers';
-=======
-import { Camera } from '../Camera';
->>>>>>> a81bfe88
 
 const sjisDecoder = new TextDecoder('sjis')!;
 
@@ -466,17 +457,42 @@
     TRANSPARENT = 1 << 3,
 }
 
-function setGXLight(dst: Light, src: SceneBinObjLight, camera: Camera): void {
-    lightSetWorldPosition(dst, camera, src.x, src.y, src.z);
-    colorFromRGBA(dst.Color, src.r/0xFF, src.g/0xFF, src.b/0xFF, src.a/0xFF);
-}
-
 class LightConfig {
     public lightObj: SceneBinObjLight[] = [];
 
+    private LARGE_NUMBER = -1048576.0;
+    private initSpecularDir(lit: Light, nx: number, ny: number, nz: number) {
+        // Compute half-angle vector
+        const hx = -nx, hy = -ny, hz = -(nz - 1.0);
+        vec3.set(lit.Direction, hx, hy, hz);
+        vec3.normalize(lit.Direction, lit.Direction);
+
+        const px  = (nx * this.LARGE_NUMBER);
+        const py  = (ny * this.LARGE_NUMBER);
+        const pz  = (nz * this.LARGE_NUMBER);
+        
+        vec3.set(lit.Position, px, py, pz);
+    }
+    private scratchVec3 = vec3.create();
+
     public setOnModelInstance(modelInstance: J3DModelInstance, camera: Camera): void {
-        for (let i = 0; i < 3; i++)
-            setGXLight(modelInstance.getGXLightReference(i), this.lightObj[i], camera);
+        const diffSrc = this.lightObj[0];
+        const diffDst = modelInstance.getGXLightReference(0);
+        lightSetWorldPosition(diffDst, camera, diffSrc.x, diffSrc.y, diffSrc.z);
+        colorFromRGBA(diffDst.Color, diffSrc.r/0xFF, diffSrc.g/0xFF, diffSrc.b/0xFF, diffSrc.a/0xFF);
+        vec3.set(diffDst.CosAtten, 1.0, 0.0, 0.0);
+        vec3.set(diffDst.DistAtten, 1.0, 0.0, 0.0);
+        
+        const specSrc = this.lightObj[2];
+        const specDst = modelInstance.getGXLightReference(2);
+        const v = this.scratchVec3;
+        vec3.set(v, specSrc.x, specSrc.y, specSrc.z);
+        transformVec3Mat4w1(v, camera.viewMatrix, v);
+        vec3.normalize(v, v);
+        this.initSpecularDir(specDst, -v[0], -v[1], -v[2]);
+        colorFromRGBA(specDst.Color, specSrc.r/0xFF, specSrc.g/0xFF, specSrc.b/0xFF, specSrc.a/0xFF);
+        vec3.set(specDst.CosAtten, 0.0, 0.0, 1.0);
+        vec3.set(specDst.DistAtten, 0.5*specSrc.intensity, 0.0, 1.0 - 0.5*specSrc.intensity);
     }
 }
 
@@ -488,13 +504,7 @@
     public effectsCache = new Map<RARC.RARCFile, JPA.JPACData>();
     private clearDescriptor = makeAttachmentClearDescriptor(colorNewCopy(OpaqueBlack));
 
-<<<<<<< HEAD
-    public lightAry: SceneBinObjGroup;
-    public playerLightIndex = -1;
-    public objectsLightIndex = -1;
-=======
     public objLightConfig: LightConfig | null = null;
->>>>>>> a81bfe88
 
     constructor(device: GfxDevice, public rarc: RARC.JKRArchive) {
         this.renderHelper = new GXRenderHelperGfx(device);
@@ -554,26 +564,9 @@
     protected prepareToRender(device: GfxDevice, viewerInput: Viewer.ViewerRenderInput): void {
         const template = this.renderHelper.pushTemplateRenderInst();
         fillSceneParamsDataOnTemplate(template, viewerInput);
-<<<<<<< HEAD
-        if (this.objectsLightIndex !== -1) {
-            const objectsLight = this.lightAry.children[this.objectsLightIndex] as SceneBinObjLight;
-            for (let i = 0; i < this.modelInstances.length; i++) {
-                const gxLightDiffuse = this.modelInstances[i].getGXLightReference(0);
-                lightSetWorldPosition(gxLightDiffuse, viewerInput.camera, objectsLight.x, objectsLight.y, objectsLight.z);
-                
-                const gxLightSpecular = this.modelInstances[i].getGXLightReference(2);
-                const v = this.scratchVec3;
-                vec3.set(v, objectsLight.x, objectsLight.y, objectsLight.z);
-                transformVec3Mat4w1(v, viewerInput.camera.viewMatrix, v);
-                vec3.normalize(v, v);
-                this.initSpecularDir(gxLightSpecular, -v[0], -v[1], -v[2]);
-            }
-        }
-=======
         if (this.objLightConfig !== null)
             for (let i = 0; i < this.modelInstances.length; i++)
                 this.objLightConfig.setOnModelInstance(this.modelInstances[i], viewerInput.camera);
->>>>>>> a81bfe88
         for (let i = 0; i < this.modelInstances.length; i++)
             this.modelInstances[i].prepareToRender(device, this.renderHelper.renderInstManager, viewerInput);
         this.renderHelper.renderInstManager.popTemplateRenderInst();
@@ -650,21 +643,6 @@
         this.modelInstances.forEach((instance) => instance.destroy(device));
         for (const v of this.modelCache.values())
             v.destroy(device);
-    }
-
-    public setUpDiffuseLight(modelInstance: J3DModelInstanceSimple) {
-        if (this.objectsLightIndex !== -1) {
-            const objectsLight = this.lightAry.children[this.objectsLightIndex] as SceneBinObjLight;
-            const gxLightDiffuse = modelInstance.getGXLightReference(0);
-            colorFromRGBA(gxLightDiffuse.Color, objectsLight.r/255, objectsLight.g/255, objectsLight.b/255, objectsLight.a/255);
-            vec3.set(gxLightDiffuse.CosAtten, 1.0, 0.0, 0.0);
-            vec3.set(gxLightDiffuse.DistAtten, 1.0, 0.0, 0.0);
-            
-            const gxLightSpecular = modelInstance.getGXLightReference(2);
-            colorFromRGBA(gxLightSpecular.Color, objectsLight.r/255, objectsLight.g/255, objectsLight.b/255, objectsLight.a/255);
-            vec3.set(gxLightSpecular.CosAtten, 0.0, 0.0, 1.0);
-            vec3.set(gxLightSpecular.DistAtten, 0.5*objectsLight.intensity, 0.0, 1.0 - 0.5*objectsLight.intensity);
-        }
     }
 }
         
@@ -723,7 +701,6 @@
             this.createSceneBinObjects(device, cache, renderer, rarc, sceneBinObj);
             
             for (let i = 0; i < renderer.modelInstances.length; i++) {
-                renderer.setUpDiffuseLight(renderer.modelInstances[i]);
                 this.setUpAmbientLight(renderer.modelInstances[i]);
             }
             
@@ -735,22 +712,15 @@
         if (obj.type === 'Group') {
             obj.children.forEach(c => this.createSceneBinObjects(device, cache, renderer, rarc, c));
             if (obj.klass === 'LightAry') {
-<<<<<<< HEAD
-                renderer.lightAry = obj;
-                renderer.objectsLightIndex = obj.children.findIndex((light) => light.name === "太陽（オブジェクト）");
-                renderer.playerLightIndex = obj.children.findIndex((light) => light.name === "太陽（プレイヤー）");
-=======
                 renderer.objLightConfig = new LightConfig();
                 renderer.objLightConfig.lightObj[0] = assertExists(obj.children.find((light) => light.name === "太陽（オブジェクト）")) as SceneBinObjLight;
                 renderer.objLightConfig.lightObj[1] = assertExists(obj.children.find((light) => light.name === "太陽サブ（オブジェクト）")) as SceneBinObjLight;
                 renderer.objLightConfig.lightObj[2] = assertExists(obj.children.find((light) => light.name === "太陽スペキュラ（オブジェクト）")) as SceneBinObjLight;
->>>>>>> a81bfe88
             } else if (obj.klass === 'AmbAry') {
                 this.ambAry = obj;
                 this.objectsAmbIndex = obj.children.findIndex((ambColor) => ambColor.name === "太陽アンビエント（オブジェクト）");
                 this.playerAmbIndex = obj.children.findIndex((ambColor) => ambColor.name === "太陽アンビエント（プレイヤー）");
             }
-<<<<<<< HEAD
         } else if (obj.type === 'MapObj') {
             this.createRendererForSceneBinMapObj(device, cache, renderer, rarc, obj);
         } else if (obj.type === 'StaticObj') {
@@ -762,10 +732,6 @@
         if (this.objectsAmbIndex !== -1 && modelInstance.modelMaterialData.materialData !== null) {
             const ambColor = this.ambAry.children[this.objectsAmbIndex] as SceneBinObjAmbColor;
             modelInstance.modelMaterialData.materialData.forEach(matData => colorFromRGBA(matData.material.colorAmbRegs[0], ambColor.r/255, ambColor.g/255, ambColor.b/255, ambColor.a/255));
-=======
-        } else if (obj.type === 'Model') {
-            this.createRendererForSceneBinModel(device, cache, renderer, rarc, obj);
->>>>>>> a81bfe88
         }
     }
 
@@ -997,7 +963,6 @@
 { k: 'yTurnLift', m: 'yTurnLift.bmd' },
         ];
 
-<<<<<<< HEAD
         let modelEntry = modelLookup.find((lt) => obj.model === lt.k);
         if (modelEntry === undefined || (modelEntry.t && !modelEntry.m)) {
             const bmdFile = rarc.findFile(`mapobj/${obj.model.toLowerCase()}.bmd`);
@@ -1007,17 +972,6 @@
                     modelEntry = { k: obj.model, m: `${obj.model}.bmd` };
                 else
                     modelEntry.m = `${obj.model}.bmd`;
-=======
-        function bmtm(bmd: string, bmt: string): J3DModelInstanceSimple {
-            const bmdFile = assertExists(rarc.findFile(bmd));
-            const bmtFile = assertExists(rarc.findFile(bmt));
-            const bmdModel = lookupModel(bmdFile);
-            const modelInstance = new J3DModelInstanceSimple(bmdModel);
-            if (bmt !== null) {
-                const modelMaterialData = new J3DModelMaterialData(device, cache, BMT.parse(bmtFile.buffer));
-                renderer.destroyables.push(modelMaterialData);
-                modelInstance.setModelMaterialData(modelMaterialData);
->>>>>>> a81bfe88
             }
         }
 
@@ -1183,17 +1137,8 @@
         if (scene === null) {
             console.log("couldn't load "+JSON.stringify(modelEntry));
             return null;
-<<<<<<< HEAD
-        }
-        
-=======
-
-        if (this.objectsAmbIndex !== -1 && scene.modelMaterialData.materialData !== null) {
-            const ambColor = this.ambAry.children[this.objectsAmbIndex] as SceneBinObjAmbColor;
-            scene.modelMaterialData.materialData.forEach(matData => colorFromRGBA(matData.material.colorAmbRegs[0], ambColor.r/255, ambColor.g/255, ambColor.b/255, ambColor.a/255));
-        }
-
->>>>>>> a81bfe88
+        }
+        
         const q = quat.create();
         quat.fromEuler(q, obj.rotationX, obj.rotationY, obj.rotationZ);
         mat4.fromRotationTranslationScale(scene.modelMatrix, q, [obj.x, obj.y, obj.z], [obj.scaleX, obj.scaleY, obj.scaleZ]);
