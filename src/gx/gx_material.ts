
// GX materials.

import * as GX from './gx_enum';

import { colorCopy, colorFromRGBA, TransparentBlack, colorNewCopy } from '../Color';
import { GfxFormat } from '../gfx/platform/GfxPlatformFormat';
import { vec3, mat4 } from 'gl-matrix';
import { Camera } from '../Camera';
import { assert } from '../util';
import { IS_DEPTH_REVERSED } from '../gfx/helpers/ReversedDepthHelpers';
import { MathConstants, transformVec3Mat4w1, transformVec3Mat4w0 } from '../MathHelpers';
import { DisplayListRegisters, VertexAttributeInput } from './gx_displaylist';
import { DeviceProgram } from '../Program';
import { GfxShaderLibrary, glslGenerateFloat } from '../gfx/helpers/GfxShaderLibrary';

// TODO(jstpierre): Move somewhere better...
export const EFB_WIDTH = 640;
export const EFB_HEIGHT = 528;

export namespace GXShaderLibrary {

export const TevOverflow = `
float TevOverflow(float a) { return float(int(a * 255.0) & 255) / 255.0; }
vec3 TevOverflow(vec3 a) { return vec3(TevOverflow(a.r), TevOverflow(a.g), TevOverflow(a.b)); }
vec4 TevOverflow(vec4 a) { return vec4(TevOverflow(a.r), TevOverflow(a.g), TevOverflow(a.b), TevOverflow(a.a)); }
`;

export const GXIntensity = `
float GXIntensity(vec3 t_Color) {
    // https://github.com/dolphin-emu/dolphin/blob/4cd48e609c507e65b95bca5afb416b59eaf7f683/Source/Core/VideoCommon/TextureConverterShaderGen.cpp#L237-L241
    return dot(t_Color, vec3(0.257, 0.504, 0.098)) + 16.0/255.0;
}
`;

}

// #region Material definition.
export interface GXMaterial {
    // Debugging & ID
    name: string;

    // Polygon state
    cullMode: GX.CullMode;

    // Vertex state
    lightChannels: LightChannelControl[];
    texGens: TexGen[];

    // TEV state
    tevStages: TevStage[];
    // Indirect TEV state
    indTexStages: IndTexStage[];

    // Raster / blend state.
    alphaTest: AlphaTest;
    ropInfo: RopInfo;

    // Optimization and other state.
    usePnMtxIdx?: boolean;
    useTexMtxIdx?: boolean[];
    hasPostTexMtxBlock?: boolean;
    hasLightsBlock?: boolean;
    hasFogBlock?: boolean;
    hasDynamicAlphaTest?: boolean;
}

export class Light {
    public Position = vec3.create();
    public Direction = vec3.create();
    public DistAtten = vec3.create();
    public CosAtten = vec3.create();
    public Color = colorNewCopy(TransparentBlack);

    constructor() {
        this.reset();
    }

    public reset(): void {
        vec3.zero(this.Position);
        vec3.set(this.Direction, 0, 0, -1);
        vec3.set(this.DistAtten, 1, 0, 0);
        vec3.set(this.CosAtten, 1, 0, 0);
        colorFromRGBA(this.Color, 0, 0, 0, 1);
    }

    public copy(o: Light): void {
        vec3.copy(this.Position, o.Position);
        vec3.copy(this.Direction, o.Direction);
        vec3.copy(this.DistAtten, o.DistAtten);
        vec3.copy(this.CosAtten, o.CosAtten);
        colorCopy(this.Color, o.Color);
    }
}

export class FogBlock {
    public Color = colorNewCopy(TransparentBlack);
    public A: number = 0;
    public B: number = 0;
    public C: number = 0;
    public AdjTable: Uint16Array = new Uint16Array(10);
    public AdjCenter: number = 0;

    public reset(): void {
        colorFromRGBA(this.Color, 0, 0, 0, 0);
        this.A = 0;
        this.B = 0;
        this.C = 0;
        this.AdjTable.fill(0);
        this.AdjCenter = 0;
    }

    public copy(o: FogBlock): void {
        colorCopy(this.Color, o.Color);
        this.A = o.A;
        this.B = o.B;
        this.C = o.C;
        this.AdjTable.set(o.AdjTable);
        this.AdjCenter = o.AdjCenter;
    }
}

export interface ColorChannelControl {
    lightingEnabled: boolean;
    matColorSource: GX.ColorSrc;
    ambColorSource: GX.ColorSrc;
    litMask: number;
    diffuseFunction: GX.DiffuseFunction;
    attenuationFunction: GX.AttenuationFunction;
}

export interface LightChannelControl {
    alphaChannel: ColorChannelControl;
    colorChannel: ColorChannelControl;
}

export interface TexGen {
    type: GX.TexGenType;
    source: GX.TexGenSrc;
    matrix: GX.TexGenMatrix;
    normalize: boolean;
    postMatrix: GX.PostTexGenMatrix;
}

export interface IndTexStage {
    texCoordId: GX.TexCoordID;
    texture: GX.TexMapID;
    scaleS: GX.IndTexScale;
    scaleT: GX.IndTexScale;
}

export type SwapTable = readonly [GX.TevColorChan, GX.TevColorChan, GX.TevColorChan, GX.TevColorChan];

export const TevDefaultSwapTables: SwapTable[] = [
    [GX.TevColorChan.R, GX.TevColorChan.G, GX.TevColorChan.B, GX.TevColorChan.A],
    [GX.TevColorChan.R, GX.TevColorChan.R, GX.TevColorChan.R, GX.TevColorChan.A],
    [GX.TevColorChan.G, GX.TevColorChan.G, GX.TevColorChan.G, GX.TevColorChan.A],
    [GX.TevColorChan.B, GX.TevColorChan.B, GX.TevColorChan.B, GX.TevColorChan.A],
]

export interface TevStage {
    colorInA: GX.CC;
    colorInB: GX.CC;
    colorInC: GX.CC;
    colorInD: GX.CC;
    colorOp: GX.TevOp;
    colorBias: GX.TevBias;
    colorScale: GX.TevScale;
    colorClamp: boolean;
    colorRegId: GX.Register;

    alphaInA: GX.CA;
    alphaInB: GX.CA;
    alphaInC: GX.CA;
    alphaInD: GX.CA;
    alphaOp: GX.TevOp;
    alphaBias: GX.TevBias;
    alphaScale: GX.TevScale;
    alphaClamp: boolean;
    alphaRegId: GX.Register;

    // SetTevOrder
    texCoordId: GX.TexCoordID;
    texMap: GX.TexMapID;
    channelId: GX.RasColorChannelID;

    konstColorSel: GX.KonstColorSel;
    konstAlphaSel: GX.KonstAlphaSel;

    // SetTevSwapMode / SetTevSwapModeTable
    // TODO(jstpierre): Make these non-optional at some point?
    rasSwapTable?: SwapTable;
    texSwapTable?: SwapTable;

    // SetTevIndirect
    indTexStage: GX.IndTexStageID;
    indTexFormat: GX.IndTexFormat;
    indTexBiasSel: GX.IndTexBiasSel;
    indTexAlphaSel: GX.IndTexAlphaSel;
    indTexMatrix: GX.IndTexMtxID;
    indTexWrapS: GX.IndTexWrap;
    indTexWrapT: GX.IndTexWrap;
    indTexAddPrev: boolean;
    indTexUseOrigLOD: boolean;
}

export interface AlphaTest {
    op: GX.AlphaOp;
    compareA: GX.CompareType;
    referenceA: number;
    compareB: GX.CompareType;
    referenceB: number;
}

export interface RopInfo {
    fogType: GX.FogType;
    fogAdjEnabled: boolean;
    depthTest: boolean;
    depthFunc: GX.CompareType;
    depthWrite: boolean;
    blendMode: GX.BlendMode;
    blendSrcFactor: GX.BlendFactor;
    blendDstFactor: GX.BlendFactor;
    blendLogicOp: GX.LogicOp;
    dstAlpha?: number;
    colorUpdate: boolean;
    alphaUpdate: boolean;
}
// #endregion

// #region Material shader generation.
interface VertexAttributeGenDef {
    attrInput: VertexAttributeInput;
    format: GfxFormat;
    name: string;
}

const vtxAttributeGenDefs: VertexAttributeGenDef[] = [
    { attrInput: VertexAttributeInput.POS,           name: "Position",      format: GfxFormat.F32_RGBA },
    { attrInput: VertexAttributeInput.TEX0123MTXIDX, name: "TexMtx0123Idx", format: GfxFormat.F32_RGBA },
    { attrInput: VertexAttributeInput.TEX4567MTXIDX, name: "TexMtx4567Idx", format: GfxFormat.F32_RGBA },
    { attrInput: VertexAttributeInput.NRM,           name: "Normal",        format: GfxFormat.F32_RGB },
    { attrInput: VertexAttributeInput.BINRM,         name: "Binormal",      format: GfxFormat.F32_RGB },
    { attrInput: VertexAttributeInput.TANGENT,       name: "Tangent",       format: GfxFormat.F32_RGB },
    { attrInput: VertexAttributeInput.CLR0,          name: "Color0",        format: GfxFormat.F32_RGBA },
    { attrInput: VertexAttributeInput.CLR1,          name: "Color1",        format: GfxFormat.F32_RGBA },
    { attrInput: VertexAttributeInput.TEX01,         name: "Tex01",         format: GfxFormat.F32_RGBA },
    { attrInput: VertexAttributeInput.TEX23,         name: "Tex23",         format: GfxFormat.F32_RGBA },
    { attrInput: VertexAttributeInput.TEX45,         name: "Tex45",         format: GfxFormat.F32_RGBA },
    { attrInput: VertexAttributeInput.TEX67,         name: "Tex67",         format: GfxFormat.F32_RGBA },
];

export function getVertexInputLocation(attrInput: VertexAttributeInput): number {
    return vtxAttributeGenDefs.findIndex((genDef) => genDef.attrInput === attrInput);
}

export function getVertexInputGenDef(attrInput: VertexAttributeInput): VertexAttributeGenDef {
    return vtxAttributeGenDefs.find((genDef) => genDef.attrInput === attrInput)!;
}

export interface LightingFudgeParams {
    vtx: string;
    amb: string;
    mat: string;
    ambSource: string;
    matSource: string;
}

type LightingFudgeGenerator = (p: LightingFudgeParams) => string;

export interface GXMaterialHacks {
    lightingFudge?: LightingFudgeGenerator;
    disableTextures?: boolean;
    disableVertexColors?: boolean;
    disableLighting?: boolean;
}

function colorChannelsEqual(a: ColorChannelControl, b: ColorChannelControl): boolean {
    if (a.lightingEnabled !== b.lightingEnabled) return false;
    if (a.litMask !== b.litMask) return false;
    if (a.ambColorSource !== b.ambColorSource) return false;
    if (a.matColorSource !== b.matColorSource) return false;
    if (a.attenuationFunction !== b.attenuationFunction) return false;
    if (a.diffuseFunction !== b.diffuseFunction) return false;
    return true;
}

export function materialHasPostTexMtxBlock(material: { hasPostTexMtxBlock?: boolean }): boolean {
    return material.hasPostTexMtxBlock !== undefined ? material.hasPostTexMtxBlock : true;
}

export function materialHasLightsBlock(material: { hasLightsBlock?: boolean }): boolean {
    return material.hasLightsBlock !== undefined ? material.hasLightsBlock : true;
}

export function materialHasFogBlock(material: { hasFogBlock?: boolean }): boolean {
    return material.hasFogBlock !== undefined ? material.hasFogBlock : false;
}

export function materialUsePnMtxIdx(material: { usePnMtxIdx?: boolean }): boolean {
    return material.usePnMtxIdx !== undefined ? material.usePnMtxIdx : true;
}

export function materialUseTexMtxIdx(material: { useTexMtxIdx?: boolean[] }, i: number): boolean {
    // Dynamic TexMtxIdx is off by default.
    return material.useTexMtxIdx !== undefined ? material.useTexMtxIdx[i] : false;
}

export function materialHasDynamicAlphaTest(material: { hasDynamicAlphaTest?: boolean }): boolean {
    return material.hasDynamicAlphaTest !== undefined ? material.hasDynamicAlphaTest : false;
}

function generateBindingsDefinition(material: { hasPostTexMtxBlock?: boolean, hasLightsBlock?: boolean, hasFogBlock?: boolean, usePnMtxIdx?: boolean, hasDynamicAlphaTest?: boolean }): string {
    return `
// Expected to be constant across the entire scene.
layout(std140) uniform ub_SceneParams {
    Mat4x4 u_Projection;
    vec4 u_Misc0;
};

#define u_SceneTextureLODBias u_Misc0[0]

struct Light {
    vec4 Color;
    vec4 Position;
    vec4 Direction;
    vec4 DistAtten;
    vec4 CosAtten;
};

struct FogBlock {
    // A, B, C, Center
    vec4 Param;
    // 10 items
    vec4 AdjTable[3];
    // Fog color is RGB
    vec4 Color;
};

// Expected to change with each material.
layout(std140) uniform ub_MaterialParams {
    vec4 u_ColorMatReg[2];
    vec4 u_ColorAmbReg[2];
    vec4 u_KonstColor[4];
    vec4 u_Color[4];
    Mat4x3 u_TexMtx[10];
    vec4 u_TextureSizes[4];
    vec4 u_TextureBiases[2];
    Mat4x2 u_IndTexMtx[3];

    // Optional parameters.
${materialHasPostTexMtxBlock(material) ? `
    Mat4x3 u_PostTexMtx[20];
` : ``}
${materialHasLightsBlock(material) ? `
    Light u_LightParams[8];
` : ``}
${materialHasFogBlock(material) ? `
    FogBlock u_FogBlock;
` : ``}
${materialHasDynamicAlphaTest(material) ? `
    vec4 u_DynamicAlphaParams;
` : ``}
};

// Expected to change with each shape draw.
layout(std140) uniform ub_DrawParams {
${materialUsePnMtxIdx(material) ? `
    Mat4x3 u_PosMtx[10];
` : `
    Mat4x3 u_PosMtx[1];
`}
};

uniform sampler2D u_Texture0;
uniform sampler2D u_Texture1;
uniform sampler2D u_Texture2;
uniform sampler2D u_Texture3;
uniform sampler2D u_Texture4;
uniform sampler2D u_Texture5;
uniform sampler2D u_Texture6;
uniform sampler2D u_Texture7;
`;
}

export function getMaterialParamsBlockSize(material: GXMaterial): number {
    let size = 4*2 + 4*2 + 4*4 + 4*4 + 4*3*10 + 4*4 + 4*2 + 4*2*3;
    if (materialHasPostTexMtxBlock(material))
        size += 4*3*20;
    if (materialHasLightsBlock(material))
        size += 4*5*8;
    if (materialHasFogBlock(material))
        size += 4*5;
    if (materialHasDynamicAlphaTest(material))
        size += 4*1;

    return size;
}

export function getDrawParamsBlockSize(material: GXMaterial): number {
    let size = 0;

    if (materialUsePnMtxIdx(material))
        size += 4*3 * 10;
    else
        size += 4*3 * 1;

    return size;
}

export class GX_Program extends DeviceProgram {
    public static ub_SceneParams = 0;
    public static ub_MaterialParams = 1;
    public static ub_DrawParams = 2;

    public override name: string;

    constructor(private material: GXMaterial, private hacks: GXMaterialHacks | null = null) {
        super();
        this.name = material.name;
        this.generateShaders();
    }

    private generateFloat(v: number): string {
        return glslGenerateFloat(v);
    }

    // Color Channels
    private generateMaterialSource(chan: ColorChannelControl, i: number) {
        if (this.hacks !== null && this.hacks.disableVertexColors && chan.matColorSource === GX.ColorSrc.VTX)
            return `vec4(1.0, 1.0, 1.0, 1.0)`;

        switch (chan.matColorSource) {
            case GX.ColorSrc.VTX: return `a_Color${i}`;
            case GX.ColorSrc.REG: return `u_ColorMatReg[${i}]`;
        }
    }

    private generateAmbientSource(chan: ColorChannelControl, i: number) {
        if (this.hacks !== null && this.hacks.disableVertexColors && chan.ambColorSource === GX.ColorSrc.VTX)
            return `vec4(1.0, 1.0, 1.0, 1.0)`;

        switch (chan.ambColorSource) {
            case GX.ColorSrc.VTX: return `a_Color${i}`;
            case GX.ColorSrc.REG: return `u_ColorAmbReg[${i}]`;
        }
    }

    private generateLightDiffFn(chan: ColorChannelControl, lightName: string) {
        const NdotL = `dot(t_Normal, t_LightDeltaDir)`;

        let diffFn = chan.diffuseFunction;
        if (chan.attenuationFunction === GX.AttenuationFunction.NONE)
            diffFn = GX.DiffuseFunction.NONE;

        switch (diffFn) {
        case GX.DiffuseFunction.NONE: return `1.0`;
        case GX.DiffuseFunction.SIGN: return `1.0`;//`${NdotL}`;
        case GX.DiffuseFunction.CLAMP: return `max(${NdotL}, 0.0)`;
        }
    }

    private generateLightAttnFn(chan: ColorChannelControl, lightName: string) {
        if (chan.attenuationFunction === GX.AttenuationFunction.NONE) {
            return `
    t_Attenuation = 1.0;`;
        } else if (chan.attenuationFunction === GX.AttenuationFunction.SPOT) {
            const attn = `max(0.0, dot(t_LightDeltaDir, ${lightName}.Direction.xyz))`;
            const cosAttn = `max(0.0, ApplyAttenuation(${lightName}.CosAtten.xyz, ${attn}))`;
            const normalize = (chan.diffuseFunction !== GX.DiffuseFunction.NONE) ? `normalize` : ``;
            const distAttn = `dot(${normalize}(${lightName}.DistAtten.xyz), vec3(1.0, t_LightDeltaDist, t_LightDeltaDist2))`;
            return `
    t_Attenuation = max(0.0, ${cosAttn} / ${distAttn});`;
        } else if (chan.attenuationFunction === GX.AttenuationFunction.SPEC) {
            const attn = `(dot(t_Normal, normalize(t_LightDelta)) >= 0.0) ? max(0.0, dot(t_Normal, ${lightName}.Direction.xyz)) : 0.0`;
            const cosAttn = `ApplyAttenuation(${lightName}.CosAtten.xyz, t_Attenuation)`;
<<<<<<< HEAD
            const distAttn = `ApplyAttenuation(${(chan.diffuseFunction == GX.DiffuseFunction.NONE) ? "normalize" : ""}(${lightName}.DistAtten.xyz), t_Attenuation)`;
            return `
    t_Attenuation = ${attn};
    t_Attenuation = max(0.0, ${cosAttn}) / ${distAttn};`;
=======
            const distAttn = `max(0.0, ApplyAttenuation(${lightName}.DistAtten.xyz, t_Attenuation))`;
            return `
    t_Attenuation = ${attn};
    t_Attenuation = max(0.0, ${cosAttn} / ${distAttn});`;
>>>>>>> f104053f
        } else {
            throw "whoops";
        }
    }

    private generateColorChannel(chan: ColorChannelControl, outputName: string, i: number) {
        const matSource = this.generateMaterialSource(chan, i);
        const ambSource = this.generateAmbientSource(chan, i);

        let lightingEnabled = chan.lightingEnabled;
        if (this.hacks !== null && this.hacks.disableLighting)
            lightingEnabled = false;

        // HACK.
        if (lightingEnabled && this.hacks !== null && this.hacks.lightingFudge) {
            const vtx = `a_Color${i}`;
            const amb = `u_ColorAmbReg[${i}]`;
            const mat = `u_ColorMatReg[${i}]`;
            const fudged = this.hacks.lightingFudge({ vtx, amb, mat, ambSource, matSource });
            return `${outputName} = vec4(${fudged}); // Fudge!`;
        }

        let generateLightAccum = ``;
        if (lightingEnabled) {
            generateLightAccum = `
    t_LightAccum = ${ambSource};`;

            if (chan.litMask !== 0)
                assert(materialHasLightsBlock(this.material));

            for (let j = 0; j < 8; j++) {
                if (!(chan.litMask & (1 << j)))
                    continue;

                const lightName = `u_LightParams[${j}]`;
                generateLightAccum += `
    t_LightDelta = ${lightName}.Position.xyz - v_Position.xyz;
    t_LightDeltaDist2 = dot(t_LightDelta, t_LightDelta);
    t_LightDeltaDist = sqrt(t_LightDeltaDist2);
    t_LightDeltaDir = t_LightDelta / t_LightDeltaDist;
${this.generateLightAttnFn(chan, lightName)}
    t_LightAccum += ${this.generateLightDiffFn(chan, lightName)} * t_Attenuation * ${lightName}.Color;
`;
            }
        } else {
            // Without lighting, everything is full-bright.
            generateLightAccum += `
    t_LightAccum = vec4(1.0);`;
        }

        return `${generateLightAccum}
    ${outputName} = ${matSource} * clamp(t_LightAccum, 0.0, 1.0);`.trim();
    }

    private generateLightChannel(lightChannel: LightChannelControl, outputName: string, i: number) {
        if (colorChannelsEqual(lightChannel.colorChannel, lightChannel.alphaChannel)) {
            return `
    ${this.generateColorChannel(lightChannel.colorChannel, outputName, i)}`;
        } else {
            return `
    ${this.generateColorChannel(lightChannel.colorChannel, `t_ColorChanTemp`, i)}
    ${outputName}.rgb = t_ColorChanTemp.rgb;

    ${this.generateColorChannel(lightChannel.alphaChannel, `t_ColorChanTemp`, i)}
    ${outputName}.a = t_ColorChanTemp.a;`;
        }
    }

    private generateLightChannels(): string {
        return this.material.lightChannels.map((lightChannel, i) => {
            return this.generateLightChannel(lightChannel, `v_Color${i}`, i);
        }).join('\n');
    }

    // Output is a vec3, src is a vec4.
    private generateMulPntMatrixStatic(pnt: GX.TexGenMatrix, src: string, funcName: string = `Mul`): string {
        if (pnt === GX.TexGenMatrix.IDENTITY) {
            return `${src}.xyz`;
        } else if (pnt >= GX.TexGenMatrix.TEXMTX0) {
            const texMtxIdx = (pnt - GX.TexGenMatrix.TEXMTX0) / 3;
            return `${funcName}(u_TexMtx[${texMtxIdx}], ${src})`;
        } else if (pnt >= GX.TexGenMatrix.PNMTX0) {
            const pnMtxIdx = (pnt - GX.TexGenMatrix.PNMTX0) / 3;
            return `${funcName}(u_PosMtx[${pnMtxIdx}], ${src})`;
        } else {
            throw "whoops";
        }
    }

    // Output is a vec3, src is a vec4.
    private generateMulPntMatrixDynamic(attrStr: string, src: string, funcName: string = `Mul`): string {
        return `${funcName}(GetPosTexMatrix(${attrStr}), ${src})`;
    }

    private generateTexMtxIdxAttr(index: GX.TexCoordID): string {
        if (index === GX.TexCoordID.TEXCOORD0) return `(a_TexMtx0123Idx.x * 256.0)`;
        if (index === GX.TexCoordID.TEXCOORD1) return `(a_TexMtx0123Idx.y * 256.0)`;
        if (index === GX.TexCoordID.TEXCOORD2) return `(a_TexMtx0123Idx.z * 256.0)`;
        if (index === GX.TexCoordID.TEXCOORD3) return `(a_TexMtx0123Idx.w * 256.0)`;
        if (index === GX.TexCoordID.TEXCOORD4) return `(a_TexMtx4567Idx.x * 256.0)`;
        if (index === GX.TexCoordID.TEXCOORD5) return `(a_TexMtx4567Idx.y * 256.0)`;
        if (index === GX.TexCoordID.TEXCOORD6) return `(a_TexMtx4567Idx.z * 256.0)`;
        if (index === GX.TexCoordID.TEXCOORD7) return `(a_TexMtx4567Idx.w * 256.0)`;
        throw "whoops";
    }

    // TexGen

    // Output is a vec4.
    private generateTexGenSource(src: GX.TexGenSrc) {
        switch (src) {
        case GX.TexGenSrc.POS:       return `vec4(a_Position.xyz, 1.0)`;
        case GX.TexGenSrc.NRM:       return `vec4(a_Normal.xyz, 1.0)`;
        case GX.TexGenSrc.BINRM:     return `vec4(a_Binormal.xyz, 1.0)`;
        case GX.TexGenSrc.TANGENT:   return `vec4(a_Tangent.xyz, 1.0)`;
        case GX.TexGenSrc.COLOR0:    return `v_Color0`;
        case GX.TexGenSrc.COLOR1:    return `v_Color1`;
        case GX.TexGenSrc.TEX0:      return `vec4(a_Tex01.xy, 1.0, 1.0)`;
        case GX.TexGenSrc.TEX1:      return `vec4(a_Tex01.zw, 1.0, 1.0)`;
        case GX.TexGenSrc.TEX2:      return `vec4(a_Tex23.xy, 1.0, 1.0)`;
        case GX.TexGenSrc.TEX3:      return `vec4(a_Tex23.zw, 1.0, 1.0)`;
        case GX.TexGenSrc.TEX4:      return `vec4(a_Tex45.xy, 1.0, 1.0)`;
        case GX.TexGenSrc.TEX5:      return `vec4(a_Tex45.zw, 1.0, 1.0)`;
        case GX.TexGenSrc.TEX6:      return `vec4(a_Tex67.xy, 1.0, 1.0)`;
        case GX.TexGenSrc.TEX7:      return `vec4(a_Tex67.zw, 1.0, 1.0)`;
        // Use a previously generated texcoordgen.
        case GX.TexGenSrc.TEXCOORD0: return `vec4(t_TexCoord0, 1.0)`;
        case GX.TexGenSrc.TEXCOORD1: return `vec4(t_TexCoord1, 1.0)`;
        case GX.TexGenSrc.TEXCOORD2: return `vec4(t_TexCoord2, 1.0)`;
        case GX.TexGenSrc.TEXCOORD3: return `vec4(t_TexCoord3, 1.0)`;
        case GX.TexGenSrc.TEXCOORD4: return `vec4(t_TexCoord4, 1.0)`;
        case GX.TexGenSrc.TEXCOORD5: return `vec4(t_TexCoord5, 1.0)`;
        case GX.TexGenSrc.TEXCOORD6: return `vec4(t_TexCoord6, 1.0)`;
        default:
            throw new Error("whoops");
        }
    }

    // Output is a vec3, src is a vec4.
    private generatePostTexGenMatrixMult(texCoordGen: TexGen, src: string): string {
        if (texCoordGen.postMatrix === GX.PostTexGenMatrix.PTIDENTITY) {
            return `${src}.xyz`;
        } else if (texCoordGen.postMatrix >= GX.PostTexGenMatrix.PTTEXMTX0) {
            const texMtxIdx = (texCoordGen.postMatrix - GX.PostTexGenMatrix.PTTEXMTX0) / 3;
            return `Mul(u_PostTexMtx[${texMtxIdx}], ${src})`;
        } else {
            throw "whoops";
        }
    }

    // Output is a vec3, src is a vec3.
    private generateTexGenMatrixMult(texCoordGenIndex: number, src: string) {
        if (materialUseTexMtxIdx(this.material, texCoordGenIndex)) {
            const attrStr = this.generateTexMtxIdxAttr(texCoordGenIndex);
            return this.generateMulPntMatrixDynamic(attrStr, src);
        } else {
            return this.generateMulPntMatrixStatic(this.material.texGens[texCoordGenIndex].matrix, src);
        }
    }

    // Output is a vec3, src is a vec4.
    private generateTexGenBump(texCoordGenIndex: number, src: string) {
        const texCoordGen = this.material.texGens[texCoordGenIndex];

        assert(texCoordGen.type >= GX.TexGenType.BUMP0 && texCoordGen.type <= GX.TexGenType.BUMP7);
        const lightIdx = (texCoordGen.type - GX.TexGenType.BUMP0);
        const lightDir = `normalize(u_LightParams[${lightIdx}].Position.xyz - v_Position.xyz)`;
        const b = this.generateMulNrm(1);
        const t = this.generateMulNrm(2);
        return `${src}.xyz + vec3(dot(${lightDir}, ${b}.xyz), dot(${lightDir}, ${t}.xyz), 0.0)`;
    }

    // Output is a vec3, src is a vec4.
    private generateTexGenType(texCoordGenIndex: number) {
        const texCoordGen = this.material.texGens[texCoordGenIndex];
        const src = this.generateTexGenSource(texCoordGen.source);

        if (texCoordGen.type === GX.TexGenType.SRTG)
            return `vec3(${src}.xy, 1.0)`;
        else if (texCoordGen.type === GX.TexGenType.MTX2x4)
            return `vec3(${this.generateTexGenMatrixMult(texCoordGenIndex, src)}.xy, 1.0)`;
        else if (texCoordGen.type === GX.TexGenType.MTX3x4)
            return `${this.generateTexGenMatrixMult(texCoordGenIndex, src)}`;
        else
            return `${this.generateTexGenBump(texCoordGenIndex, src)}`;
    }

    // Output is a vec3.
    private generateTexGenNrm(texCoordGenIndex: number) {
        const texCoordGen = this.material.texGens[texCoordGenIndex];
        const src = this.generateTexGenType(texCoordGenIndex);

        if (texCoordGen.normalize)
            return `normalize(${src})`;
        else
            return src;
    }

    // Output is a vec3.
    private generateTexGenPost(texCoordGenIndex: number) {
        const texCoordGen = this.material.texGens[texCoordGenIndex];
        const src = this.generateTexGenNrm(texCoordGenIndex);

        if (texCoordGen.postMatrix === GX.PostTexGenMatrix.PTIDENTITY) {
            return src;
        } else {
            return this.generatePostTexGenMatrixMult(texCoordGen, `vec4(${src}, 1.0)`);
        }
    }

    private generateTexGen(i: number) {
        const tg = this.material.texGens[i];

        let suffix: string;
        if (tg.type === GX.TexGenType.MTX2x4 || tg.type === GX.TexGenType.SRTG)
            suffix = `.xy`;
        else
            suffix = `.xyz`;

        return `
    // TexGen ${i} Type: ${tg.type} Source: ${tg.source} Matrix: ${tg.matrix}
    vec3 t_TexCoord${i} = ${this.generateTexGenPost(i)};
    v_TexCoord${i} = t_TexCoord${i}${suffix};`;
    }

    private generateTexGens(): string {
        return this.material.texGens.map((tg, i) => {
            return this.generateTexGen(i);
        }).join('');
    }

    private generateTexCoordVaryings(): string {
        return this.material.texGens.map((tg, i) => {
            if (tg.type === GX.TexGenType.MTX2x4 || tg.type === GX.TexGenType.SRTG)
                return `varying vec2 v_TexCoord${i};\n`;
            else
                return `varying highp vec3 v_TexCoord${i};\n`;
        }).join('');
    }

    private generateTexCoordGetters(): string {
        return this.material.texGens.map((tg, i) => {
            if (tg.type === GX.TexGenType.MTX2x4 || tg.type === GX.TexGenType.SRTG)
                return `vec2 ReadTexCoord${i}() { return v_TexCoord${i}.xy; }\n`;
            else
                return `vec2 ReadTexCoord${i}() { return v_TexCoord${i}.xy / v_TexCoord${i}.z; }\n`;
        }).join('');
    }

    // IndTex
    private generateIndTexStageScaleN(scale: GX.IndTexScale): string {
        switch (scale) {
        case GX.IndTexScale._1: return `1.0`;
        case GX.IndTexScale._2: return `1.0/2.0`;
        case GX.IndTexScale._4: return `1.0/4.0`;
        case GX.IndTexScale._8: return `1.0/8.0`;
        case GX.IndTexScale._16: return `1.0/16.0`;
        case GX.IndTexScale._32: return `1.0/32.0`;
        case GX.IndTexScale._64: return `1.0/64.0`;
        case GX.IndTexScale._128: return `1.0/128.0`;
        case GX.IndTexScale._256: return `1.0/256.0`;
        default: throw "whoops";
        }
    }

    private generateIndTexStageScale(stage: IndTexStage): string {
        const baseCoord = `ReadTexCoord${stage.texCoordId}()`;
        if (stage.scaleS === GX.IndTexScale._1 && stage.scaleT === GX.IndTexScale._1)
            return baseCoord;
        else
            return `${baseCoord} * vec2(${this.generateIndTexStageScaleN(stage.scaleS)}, ${this.generateIndTexStageScaleN(stage.scaleT)})`;
    }

    private generateTextureSample(index: number, coord: string): string {
        return `texture(SAMPLER_2D(u_Texture${index}), ${coord}, TextureLODBias(${index}))`;
    }

    private generateIndTexStage(indTexStageIndex: number): string {
        const stage = this.material.indTexStages[indTexStageIndex];
        return `
    // Indirect ${indTexStageIndex}
    vec3 t_IndTexCoord${indTexStageIndex} = 255.0 * ${this.generateTextureSample(stage.texture, this.generateIndTexStageScale(stage))}.abg;`;
    }

    private generateIndTexStages(): string {
        return this.material.indTexStages.map((stage, i) => {
            if (stage.texCoordId >= this.material.texGens.length)
                return '';
            return this.generateIndTexStage(i);
        }).join('');
    }

    // TEV
    private generateKonstColorSel(konstColor: GX.KonstColorSel): string {
        switch (konstColor) {
        case GX.KonstColorSel.KCSEL_1:    return 'vec3(8.0/8.0)';
        case GX.KonstColorSel.KCSEL_7_8:  return 'vec3(7.0/8.0)';
        case GX.KonstColorSel.KCSEL_6_8:  return 'vec3(6.0/8.0)';
        case GX.KonstColorSel.KCSEL_5_8:  return 'vec3(5.0/8.0)';
        case GX.KonstColorSel.KCSEL_4_8:  return 'vec3(4.0/8.0)';
        case GX.KonstColorSel.KCSEL_3_8:  return 'vec3(3.0/8.0)';
        case GX.KonstColorSel.KCSEL_2_8:  return 'vec3(2.0/8.0)';
        case GX.KonstColorSel.KCSEL_1_8:  return 'vec3(1.0/8.0)';
        case GX.KonstColorSel.KCSEL_K0:   return 's_kColor0.rgb';
        case GX.KonstColorSel.KCSEL_K0_R: return 's_kColor0.rrr';
        case GX.KonstColorSel.KCSEL_K0_G: return 's_kColor0.ggg';
        case GX.KonstColorSel.KCSEL_K0_B: return 's_kColor0.bbb';
        case GX.KonstColorSel.KCSEL_K0_A: return 's_kColor0.aaa';
        case GX.KonstColorSel.KCSEL_K1:   return 's_kColor1.rgb';
        case GX.KonstColorSel.KCSEL_K1_R: return 's_kColor1.rrr';
        case GX.KonstColorSel.KCSEL_K1_G: return 's_kColor1.ggg';
        case GX.KonstColorSel.KCSEL_K1_B: return 's_kColor1.bbb';
        case GX.KonstColorSel.KCSEL_K1_A: return 's_kColor1.aaa';
        case GX.KonstColorSel.KCSEL_K2:   return 's_kColor2.rgb';
        case GX.KonstColorSel.KCSEL_K2_R: return 's_kColor2.rrr';
        case GX.KonstColorSel.KCSEL_K2_G: return 's_kColor2.ggg';
        case GX.KonstColorSel.KCSEL_K2_B: return 's_kColor2.bbb';
        case GX.KonstColorSel.KCSEL_K2_A: return 's_kColor2.aaa';
        case GX.KonstColorSel.KCSEL_K3:   return 's_kColor3.rgb';
        case GX.KonstColorSel.KCSEL_K3_R: return 's_kColor3.rrr';
        case GX.KonstColorSel.KCSEL_K3_G: return 's_kColor3.ggg';
        case GX.KonstColorSel.KCSEL_K3_B: return 's_kColor3.bbb';
        case GX.KonstColorSel.KCSEL_K3_A: return 's_kColor3.aaa';
        }
    }

    private generateKonstAlphaSel(konstAlpha: GX.KonstAlphaSel): string {
        switch (konstAlpha) {
        case GX.KonstAlphaSel.KASEL_1:    return '(8.0/8.0)';
        case GX.KonstAlphaSel.KASEL_7_8:  return '(7.0/8.0)';
        case GX.KonstAlphaSel.KASEL_6_8:  return '(6.0/8.0)';
        case GX.KonstAlphaSel.KASEL_5_8:  return '(5.0/8.0)';
        case GX.KonstAlphaSel.KASEL_4_8:  return '(4.0/8.0)';
        case GX.KonstAlphaSel.KASEL_3_8:  return '(3.0/8.0)';
        case GX.KonstAlphaSel.KASEL_2_8:  return '(2.0/8.0)';
        case GX.KonstAlphaSel.KASEL_1_8:  return '(1.0/8.0)';
        case GX.KonstAlphaSel.KASEL_K0_R: return 's_kColor0.r';
        case GX.KonstAlphaSel.KASEL_K0_G: return 's_kColor0.g';
        case GX.KonstAlphaSel.KASEL_K0_B: return 's_kColor0.b';
        case GX.KonstAlphaSel.KASEL_K0_A: return 's_kColor0.a';
        case GX.KonstAlphaSel.KASEL_K1_R: return 's_kColor1.r';
        case GX.KonstAlphaSel.KASEL_K1_G: return 's_kColor1.g';
        case GX.KonstAlphaSel.KASEL_K1_B: return 's_kColor1.b';
        case GX.KonstAlphaSel.KASEL_K1_A: return 's_kColor1.a';
        case GX.KonstAlphaSel.KASEL_K2_R: return 's_kColor2.r';
        case GX.KonstAlphaSel.KASEL_K2_G: return 's_kColor2.g';
        case GX.KonstAlphaSel.KASEL_K2_B: return 's_kColor2.b';
        case GX.KonstAlphaSel.KASEL_K2_A: return 's_kColor2.a';
        case GX.KonstAlphaSel.KASEL_K3_R: return 's_kColor3.r';
        case GX.KonstAlphaSel.KASEL_K3_G: return 's_kColor3.g';
        case GX.KonstAlphaSel.KASEL_K3_B: return 's_kColor3.b';
        case GX.KonstAlphaSel.KASEL_K3_A: return 's_kColor3.a';
        }
    }

    private generateIndTexCoordBase(stage: TevStage) {
        return `(t_IndTexCoord${stage.indTexStage})`;
    }

    private generateAlphaBumpSelChannel(stage: TevStage) {
        const baseCoord = this.generateIndTexCoordBase(stage);
        switch (stage.indTexAlphaSel) {
        case GX.IndTexAlphaSel.S: return `${baseCoord}.x`;
        case GX.IndTexAlphaSel.T: return `${baseCoord}.y`;
        case GX.IndTexAlphaSel.U: return `${baseCoord}.z`;
        default:
            throw "whoops";
        }
    }

    private generateAlphaBumpSel(stage: TevStage) {
        const baseCoord = this.generateAlphaBumpSelChannel(stage);
        switch (stage.indTexFormat) {
        case GX.IndTexFormat._8: return `TevMask(${baseCoord}, 0xF8)`;
        case GX.IndTexFormat._5: return `TevMask(${baseCoord}, 0xE0)`;
        case GX.IndTexFormat._4: return `TevMask(${baseCoord}, 0xF0)`;
        case GX.IndTexFormat._3: return `TevMask(${baseCoord}, 0xF8)`;
        default:
            throw "whoops";
        }
    }

    private generateRas(stage: TevStage) {
        switch (stage.channelId) {
        case GX.RasColorChannelID.COLOR0A0:     return `v_Color0`;
        case GX.RasColorChannelID.COLOR1A1:     return `v_Color1`;
        case GX.RasColorChannelID.ALPHA_BUMP:   return `vec4(${this.generateAlphaBumpSel(stage)})`;
        case GX.RasColorChannelID.ALPHA_BUMP_N: return `vec4(${this.generateAlphaBumpSel(stage)} * (255.0/248.0))`;
        case GX.RasColorChannelID.COLOR_ZERO:   return `vec4(0, 0, 0, 0)`;
        default:
            throw new Error(`whoops ${stage.channelId}`);
        }
    }

    private stageUsesSimpleCoords(stage: TevStage): boolean {
        // This is a bit of a hack. If there's no indirect stage, we use simple normalized texture coordinates;
        // this is for game renderers where injecting the texture size might be difficult.
        return stage.indTexMatrix === GX.IndTexMtxID.OFF && !stage.indTexAddPrev;
    }

    private generateTexAccess(stage: TevStage) {
        // Skyward Sword is amazing sometimes. I hope you're happy...
        // assert(stage.texMap !== GX.TexMapID.TEXMAP_NULL);
        if (stage.texMap === GX.TexMapID.TEXMAP_NULL)
            return 'vec4(1.0, 1.0, 1.0, 1.0)';

        // If we disable textures, then return sampled white.
        if (this.hacks !== null && this.hacks.disableTextures)
            return 'vec4(1.0, 1.0, 1.0, 1.0)';

        // TODO(jstpierre): Optimize this so we don't repeat this CSE.
        const texScale = this.stageUsesSimpleCoords(stage) ? `` : ` * TextureInvScale(${stage.texMap})`;
        return this.generateTextureSample(stage.texMap, `t_TexCoord${texScale}`);
    }

    private generateComponentSwizzle(swapTable: SwapTable | undefined, channel: GX.TevColorChan): string {
        const suffixes = ['r', 'g', 'b', 'a'];
        if (swapTable)
            channel = swapTable[channel];
        return suffixes[channel];
    }

    private generateColorSwizzle(swapTable: SwapTable | undefined, colorIn: GX.CC): string {
        const swapR = this.generateComponentSwizzle(swapTable, GX.TevColorChan.R);
        const swapG = this.generateComponentSwizzle(swapTable, GX.TevColorChan.G);
        const swapB = this.generateComponentSwizzle(swapTable, GX.TevColorChan.B);
        const swapA = this.generateComponentSwizzle(swapTable, GX.TevColorChan.A);

        switch (colorIn) {
        case GX.CC.TEXC:
        case GX.CC.RASC:
            return `${swapR}${swapG}${swapB}`;
        case GX.CC.TEXA:
        case GX.CC.RASA:
            return `${swapA}${swapA}${swapA}`;
        default:
            throw "whoops";
        }
    }

    private generateColorIn(stage: TevStage, colorIn: GX.CC) {
        switch (colorIn) {
        case GX.CC.CPREV: return `t_ColorPrev.rgb`;
        case GX.CC.APREV: return `t_ColorPrev.aaa`;
        case GX.CC.C0:    return `t_Color0.rgb`;
        case GX.CC.A0:    return `t_Color0.aaa`;
        case GX.CC.C1:    return `t_Color1.rgb`;
        case GX.CC.A1:    return `t_Color1.aaa`;
        case GX.CC.C2:    return `t_Color2.rgb`;
        case GX.CC.A2:    return `t_Color2.aaa`;
        case GX.CC.TEXC:  return `${this.generateTexAccess(stage)}.${this.generateColorSwizzle(stage.texSwapTable, colorIn)}`;
        case GX.CC.TEXA:  return `${this.generateTexAccess(stage)}.${this.generateColorSwizzle(stage.texSwapTable, colorIn)}`;
        case GX.CC.RASC:  return `saturate(${this.generateRas(stage)}.${this.generateColorSwizzle(stage.rasSwapTable, colorIn)})`;
        case GX.CC.RASA:  return `saturate(${this.generateRas(stage)}.${this.generateColorSwizzle(stage.rasSwapTable, colorIn)})`;
        case GX.CC.ONE:   return `vec3(1)`;
        case GX.CC.HALF:  return `vec3(1.0/2.0)`;
        case GX.CC.KONST: return `${this.generateKonstColorSel(stage.konstColorSel)}`;
        case GX.CC.ZERO:  return `vec3(0)`;
        }
    }

    private generateAlphaIn(stage: TevStage, alphaIn: GX.CA) {
        switch (alphaIn) {
        case GX.CA.APREV: return `t_ColorPrev.a`;
        case GX.CA.A0:    return `t_Color0.a`;
        case GX.CA.A1:    return `t_Color1.a`;
        case GX.CA.A2:    return `t_Color2.a`;
        case GX.CA.TEXA:  return `${this.generateTexAccess(stage)}.${this.generateComponentSwizzle(stage.texSwapTable, GX.TevColorChan.A)}`;
        case GX.CA.RASA:  return `saturate(${this.generateRas(stage)}.${this.generateComponentSwizzle(stage.rasSwapTable, GX.TevColorChan.A)})`;
        case GX.CA.KONST: return `${this.generateKonstAlphaSel(stage.konstAlphaSel)}`;
        case GX.CA.ZERO:  return `0.0`;
        default:
            throw "whoops";
        }
    }

    private generateTevInputs(stage: TevStage) {
        return `
    t_TevA = TevOverflow(vec4(${this.generateColorIn(stage, stage.colorInA)}, ${this.generateAlphaIn(stage, stage.alphaInA)}));
    t_TevB = TevOverflow(vec4(${this.generateColorIn(stage, stage.colorInB)}, ${this.generateAlphaIn(stage, stage.alphaInB)}));
    t_TevC = TevOverflow(vec4(${this.generateColorIn(stage, stage.colorInC)}, ${this.generateAlphaIn(stage, stage.alphaInC)}));
    t_TevD = vec4(${this.generateColorIn(stage, stage.colorInD)}, ${this.generateAlphaIn(stage, stage.alphaInD)});
`.trim();
    }

    private generateTevRegister(regId: GX.Register) {
        switch (regId) {
        case GX.Register.PREV: return `t_ColorPrev`;
        case GX.Register.REG0: return `t_Color0`;
        case GX.Register.REG1: return `t_Color1`;
        case GX.Register.REG2: return `t_Color2`;
        }
    }

    private generateTevOpBiasScaleClamp(value: string, bias: GX.TevBias, scale: GX.TevScale) {
        let v = value;

        if (bias === GX.TevBias.ADDHALF)
            v = `TevBias(${v}, 0.5)`;
        else if (bias === GX.TevBias.SUBHALF)
            v = `TevBias(${v}, -0.5)`;

        if (scale === GX.TevScale.SCALE_2)
            v = `(${v}) * 2.0`;
        else if (scale === GX.TevScale.SCALE_4)
            v = `(${v}) * 4.0`;
        else if (scale === GX.TevScale.DIVIDE_2)
            v = `(${v}) * 0.5`;

        return v;
    }

    private generateTevOp(op: GX.TevOp, bias: GX.TevBias, scale: GX.TevScale, a: string, b: string, c: string, d: string, zero: string) {
        switch (op) {
        case GX.TevOp.ADD:
        case GX.TevOp.SUB:
            const neg = (op === GX.TevOp.SUB) ? '-' : '';
            const v = `${neg}mix(${a}, ${b}, ${c}) + ${d}`;
            return this.generateTevOpBiasScaleClamp(v, bias, scale);
        case GX.TevOp.COMP_R8_GT:     return `((t_TevA.r >  t_TevB.r) ? ${c} : ${zero}) + ${d}`;
        case GX.TevOp.COMP_R8_EQ:     return `((t_TevA.r == t_TevB.r) ? ${c} : ${zero}) + ${d}`;
        case GX.TevOp.COMP_GR16_GT:   return `((TevPack16(t_TevA.rg) >  TevPack16(t_TevB.rg)) ? ${c} : ${zero}) + ${d}`;
        case GX.TevOp.COMP_GR16_EQ:   return `((TevPack16(t_TevA.rg) == TevPack16(t_TevB.rg)) ? ${c} : ${zero}) + ${d}`;
        case GX.TevOp.COMP_BGR24_GT:  return `((TevPack24(t_TevA.rgb) >  TevPack24(t_TevB.rgb)) ? ${c} : ${zero}) + ${d}`;
        case GX.TevOp.COMP_BGR24_EQ:  return `((TevPack24(t_TevA.rgb) == TevPack24(t_TevB.rgb)) ? ${c} : ${zero}) + ${d}`;
        case GX.TevOp.COMP_RGB8_GT:   return `(TevPerCompGT(${a}, ${b}) * ${c}) + ${d}`;
        case GX.TevOp.COMP_RGB8_EQ:   return `(TevPerCompEQ(${a}, ${b}) * ${c}) + ${d}`;
        default:
            debugger;
            throw new Error("whoops");
        }
    }

    private generateTevOpValue(op: GX.TevOp, bias: GX.TevBias, scale: GX.TevScale, clamp: boolean, a: string, b: string, c: string, d: string, zero: string) {
        const expr = this.generateTevOp(op, bias, scale, a, b, c, d, zero);

        if (clamp)
            return `saturate(${expr})`;
        else
            return `clamp(${expr}, -4.0, 4.0)`;
    }

    private generateColorOp(stage: TevStage) {
        const a = `t_TevA.rgb`, b = `t_TevB.rgb`, c = `t_TevC.rgb`, d = `t_TevD.rgb`, zero = `vec3(0)`;
        const value = this.generateTevOpValue(stage.colorOp, stage.colorBias, stage.colorScale, stage.colorClamp, a, b, c, d, zero);
        return `${this.generateTevRegister(stage.colorRegId)}.rgb = ${value};`;
    }

    private generateAlphaOp(stage: TevStage) {
        const a = `t_TevA.a`, b = `t_TevB.a`, c = `t_TevC.a`, d = `t_TevD.a`, zero = '0.0';
        const value = this.generateTevOpValue(stage.alphaOp, stage.alphaBias, stage.alphaScale, stage.alphaClamp, a, b, c, d, zero);
        return `${this.generateTevRegister(stage.alphaRegId)}.a = ${value};`;
    }

    private generateTevTexCoordWrapN(texCoord: string, wrap: GX.IndTexWrap): string {
        switch (wrap) {
        case GX.IndTexWrap.OFF:  return texCoord;
        case GX.IndTexWrap._0:   return '0.0';
        case GX.IndTexWrap._256: return `mod(${texCoord}, 256.0)`;
        case GX.IndTexWrap._128: return `mod(${texCoord}, 128.0)`;
        case GX.IndTexWrap._64:  return `mod(${texCoord}, 64.0)`;
        case GX.IndTexWrap._32:  return `mod(${texCoord}, 32.0)`;
        case GX.IndTexWrap._16:  return `mod(${texCoord}, 16.0)`;
        }
    }

    private generateTevTexCoordWrap(stage: TevStage): string {
        if (stage.texCoordId === GX.TexCoordID.TEXCOORD_NULL || stage.texMap === GX.TexMapID.TEXMAP_NULL)
            return ``;

        const lastTexGenId = this.material.texGens.length - 1;
        let texGenId = stage.texCoordId;

        if (texGenId >= lastTexGenId)
            texGenId = lastTexGenId;
        if (texGenId < 0)
            return `vec2(0.0, 0.0)`;

        const texScale = this.stageUsesSimpleCoords(stage) ? `` : ` * TextureScale(${stage.texMap})`;
        const baseCoord = `ReadTexCoord${texGenId}()${texScale}`;
        if (stage.indTexWrapS === GX.IndTexWrap.OFF && stage.indTexWrapT === GX.IndTexWrap.OFF)
            return baseCoord;
        else
            return `vec2(${this.generateTevTexCoordWrapN(`${baseCoord}.x`, stage.indTexWrapS)}, ${this.generateTevTexCoordWrapN(`${baseCoord}.y`, stage.indTexWrapT)})`;
    }

    private generateTevTexCoordIndTexCoordBias(stage: TevStage): string {
        const bias = (stage.indTexFormat === GX.IndTexFormat._8) ? '-128.0' : `1.0`;

        switch (stage.indTexBiasSel) {
        case GX.IndTexBiasSel.NONE: return ``;
        case GX.IndTexBiasSel.S:    return ` + vec3(${bias}, 0.0, 0.0)`;
        case GX.IndTexBiasSel.ST:   return ` + vec3(${bias}, ${bias}, 0.0)`;
        case GX.IndTexBiasSel.SU:   return ` + vec3(${bias}, 0.0, ${bias})`;
        case GX.IndTexBiasSel.T:    return ` + vec3(0.0, ${bias}, 0.0)`;
        case GX.IndTexBiasSel.TU:   return ` + vec3(0.0, ${bias}, ${bias})`;
        case GX.IndTexBiasSel.U:    return ` + vec3(0.0, 0.0, ${bias})`;
        case GX.IndTexBiasSel.STU:  return ` + vec3(${bias})`;
        }
    }

    private generateTevTexCoordIndTexCoord(stage: TevStage): string {
        const baseCoord = this.generateIndTexCoordBase(stage);
        switch (stage.indTexFormat) {
        case GX.IndTexFormat._8: return baseCoord;
        default:
        case GX.IndTexFormat._5: throw new Error("whoops");
        }
    }

    private generateTevTexCoordIndirectMtx(stage: TevStage): string {
        const indTexCoord = `(${this.generateTevTexCoordIndTexCoord(stage)}${this.generateTevTexCoordIndTexCoordBias(stage)})`;

        switch (stage.indTexMatrix) {
        case GX.IndTexMtxID._0:  return `Mul(u_IndTexMtx[0], vec4(${indTexCoord}, 0.0))`;
        case GX.IndTexMtxID._1:  return `Mul(u_IndTexMtx[1], vec4(${indTexCoord}, 0.0))`;
        case GX.IndTexMtxID._2:  return `Mul(u_IndTexMtx[2], vec4(${indTexCoord}, 0.0))`;
        case GX.IndTexMtxID.S0:
        case GX.IndTexMtxID.S1:
        case GX.IndTexMtxID.S2:
            // TODO: Although u_IndTexMtx is ignored, the result is still scaled by the scale_exp argument passed into GXSetIndTexMtx.
            // This assumes scale_exp is 0.
            return `(ReadTexCoord${stage.texCoordId}() * ${indTexCoord}.xx)`;
        case GX.IndTexMtxID.T0:
        case GX.IndTexMtxID.T1:
        case GX.IndTexMtxID.T2:
            // TODO: Although u_IndTexMtx is ignored, the result is still scaled by the scale_exp argument passed into GXSetIndTexMtx.
            // This assumes scale_exp is 0.
            return `(ReadTexCoord${stage.texCoordId}() * ${indTexCoord}.yy)`;
        // TODO(jstpierre): These other options. BossBakkunPlanet.arc uses them.
        default:
            console.warn(`Unimplemented indTexMatrix mode: ${stage.indTexMatrix}`);
            return `${indTexCoord}.xy`;
        }
    }

    private generateTevTexCoordIndirectTranslation(stage: TevStage): string {
        if (stage.indTexMatrix !== GX.IndTexMtxID.OFF && stage.indTexStage < this.material.indTexStages.length)
            return `${this.generateTevTexCoordIndirectMtx(stage)}`;
        else
            return ``;
    }

    private generateTevTexCoordIndirect(stage: TevStage): string {
        const baseCoord = this.generateTevTexCoordWrap(stage);
        const indCoord = this.generateTevTexCoordIndirectTranslation(stage);

        if (baseCoord !== `` && indCoord !== ``)
            return `${baseCoord} + ${indCoord}`;
        else if (baseCoord !== ``)
            return baseCoord;
        else
            return indCoord;
    }

    private generateTevTexCoord(stage: TevStage): string {
        const finalCoord = this.generateTevTexCoordIndirect(stage);
        if (finalCoord !== ``) {
            if (stage.indTexAddPrev) {
                return `t_TexCoord += ${finalCoord};`;
            } else {
                return `t_TexCoord = ${finalCoord};`;
            }
        } else {
            return ``;
        }
    }

    private generateTevStage(tevStageIndex: number): string {
        const stage = this.material.tevStages[tevStageIndex];

        return `
    // TEV Stage ${tevStageIndex}
    ${this.generateTevTexCoord(stage)}
    // Color Combine
    // colorIn: ${stage.colorInA} ${stage.colorInB} ${stage.colorInC} ${stage.colorInD}  colorOp: ${stage.colorOp} colorBias: ${stage.colorBias} colorScale: ${stage.colorScale} colorClamp: ${stage.colorClamp} colorRegId: ${stage.colorRegId}
    // alphaIn: ${stage.alphaInA} ${stage.alphaInB} ${stage.alphaInC} ${stage.alphaInD}  alphaOp: ${stage.alphaOp} alphaBias: ${stage.alphaBias} alphaScale: ${stage.alphaScale} alphaClamp: ${stage.alphaClamp} alphaRegId: ${stage.alphaRegId}
    // texCoordId: ${stage.texCoordId} texMap: ${stage.texMap} channelId: ${stage.channelId}
    ${this.generateTevInputs(stage)}
    ${this.generateColorOp(stage)}
    ${this.generateAlphaOp(stage)}`;
    }

    private generateTevStages() {
        return this.material.tevStages.map((s, i) => this.generateTevStage(i)).join(`\n`);
    }

    private generateTevStagesLastMinuteFixup() {
        const tevStages = this.material.tevStages;
        // Despite having a destination register, the output of the last stage
        // is what gets output from the color combinations...
        const lastTevStage = tevStages[tevStages.length - 1];
        const colorReg = this.generateTevRegister(lastTevStage.colorRegId);
        const alphaReg = this.generateTevRegister(lastTevStage.alphaRegId);
        if (colorReg === alphaReg) {
            return `
    vec4 t_TevOutput = ${colorReg};`;
        } else {
            return `
    vec4 t_TevOutput = vec4(${colorReg}.rgb, ${alphaReg}.a);`;
        }
    }

    private generateAlphaTestCompare(compare: GX.CompareType, ref: string) {
        switch (compare) {
        case GX.CompareType.NEVER:   return `false`;
        case GX.CompareType.LESS:    return `t_PixelOut.a <  ${ref}`;
        case GX.CompareType.EQUAL:   return `t_PixelOut.a == ${ref}`;
        case GX.CompareType.LEQUAL:  return `t_PixelOut.a <= ${ref}`;
        case GX.CompareType.GREATER: return `t_PixelOut.a >  ${ref}`;
        case GX.CompareType.NEQUAL:  return `t_PixelOut.a != ${ref}`;
        case GX.CompareType.GEQUAL:  return `t_PixelOut.a >= ${ref}`;
        case GX.CompareType.ALWAYS:  return `true`;
        }
    }

    private generateAlphaTestOp(op: GX.AlphaOp) {
        switch (op) {
        case GX.AlphaOp.AND:  return `t_AlphaTestA && t_AlphaTestB`;
        case GX.AlphaOp.OR:   return `t_AlphaTestA || t_AlphaTestB`;
        case GX.AlphaOp.XOR:  return `t_AlphaTestA != t_AlphaTestB`;
        case GX.AlphaOp.XNOR: return `t_AlphaTestA == t_AlphaTestB`;
        }
    }

    private generateAlphaTest() {
        const alphaTest = this.material.alphaTest;

        // Don't even emit an alpha test if we don't need it, to prevent the driver from trying to
        // incorrectly set late Z.
        if (alphaTest.op === GX.AlphaOp.OR && (alphaTest.compareA === GX.CompareType.ALWAYS || alphaTest.compareB === GX.CompareType.ALWAYS))
            return '';

        const referenceA = materialHasDynamicAlphaTest(this.material) ? `u_DynamicAlphaParams.x` : this.generateFloat(alphaTest.referenceA);
        const referenceB = materialHasDynamicAlphaTest(this.material) ? `u_DynamicAlphaParams.y` : this.generateFloat(alphaTest.referenceB);

        return `
    bool t_AlphaTestA = ${this.generateAlphaTestCompare(alphaTest.compareA, referenceA)};
    bool t_AlphaTestB = ${this.generateAlphaTestCompare(alphaTest.compareB, referenceB)};
    if (!(${this.generateAlphaTestOp(alphaTest.op)}))
        discard;`;
    }

    private generateFogZCoord() {
        const isDepthReversed = IS_DEPTH_REVERSED;
        if (isDepthReversed)
            return `(1.0 - gl_FragCoord.z)`;
        else
            return `gl_FragCoord.z`;
    }

    private generateFogBase() {
        // We allow switching between orthographic & perspective at runtime for the benefit of camera controls.
        // const ropInfo = this.material.ropInfo;
        // const proj = !!(ropInfo.fogType >>> 3);
        // const isProjection = (proj === 0);
        const isProjection = `(u_FogBlock.Param.y != 0.0)`;

        const A = `u_FogBlock.Param.x`;
        const B = `u_FogBlock.Param.y`;
        const z = this.generateFogZCoord();

        return `(${isProjection}) ? (${A} / (${B} - ${z})) : (${A} * ${z})`;
    }

    private generateFogAdj(base: string) {
        if (this.material.ropInfo.fogAdjEnabled) {
            // TODO(jstpierre): Fog adj
            return ``;
        } else {
            return ``;
        }
    }

    private generateFogFunc(base: string) {
        const fogType = (this.material.ropInfo.fogType & 0x07);
        if (fogType === GX.FogType.PERSP_LIN) {
            return ``;
        } else {
            // TODO(jstpierre): Other fog types.
            return ``;
        }
    }

    private generateFog() {
        const ropInfo = this.material.ropInfo;
        if (ropInfo.fogType === GX.FogType.NONE)
            return "";

        const C = `u_FogBlock.Param.z`;

        return `
    float t_FogBase = ${this.generateFogBase()};
${this.generateFogAdj(`t_FogBase`)}
    float t_Fog = saturate(t_FogBase - ${C});
${this.generateFogFunc(`t_Fog`)}
    t_PixelOut.rgb = mix(t_PixelOut.rgb, u_FogBlock.Color.rgb, t_Fog);
`;
    }

    private generateDstAlpha() {
        const ropInfo = this.material.ropInfo;
        if (ropInfo.dstAlpha === undefined)
            return "";

        return `
    t_PixelOut.a = ${this.generateFloat(ropInfo.dstAlpha)};
`;
    }

    private generateAttributeStorageType(fmt: GfxFormat): string {
        switch (fmt) {
        case GfxFormat.F32_R:    return 'float';
        case GfxFormat.F32_RG:   return 'vec2';
        case GfxFormat.F32_RGB:  return 'vec3';
        case GfxFormat.F32_RGBA: return 'vec4';
        default: throw "whoops";
        }
    }

    private usesColorChannel(c: ColorChannelControl): boolean {
        return c.matColorSource === GX.ColorSrc.VTX || c.ambColorSource === GX.ColorSrc.VTX;
    }

    private usesLightChannel(c: LightChannelControl | undefined): boolean {
        if (c === undefined)
            return false;
        return this.usesColorChannel(c.colorChannel) || this.usesColorChannel(c.alphaChannel);
    }

    private usesNormalColorChannel(c: ColorChannelControl): boolean {
        if (!c.lightingEnabled || c.litMask === 0)
            return false;
        if (c.diffuseFunction !== GX.DiffuseFunction.NONE)
            return true;
        if (c.attenuationFunction === GX.AttenuationFunction.SPEC)
            return true;
        return false;
    }

    private usesNormal(): boolean {
        return this.material.lightChannels.some((c) => {
            return this.usesNormalColorChannel(c.colorChannel) || this.usesNormalColorChannel(c.alphaChannel);
        });
    }

    private usesTexGenInput(s: GX.TexGenSrc): boolean {
        return this.material.texGens.some((g) => {
            return g.source === s;
        });
    }

    private usesBump(): boolean {
        return this.material.texGens.some((g) => {
            return g.type >= GX.TexGenType.BUMP0 && g.type <= GX.TexGenType.BUMP7;
        });
    }

    private usesAttrib(a: VertexAttributeGenDef): boolean {
        switch (a.attrInput) {
        case VertexAttributeInput.POS: return true;
        case VertexAttributeInput.TEX0123MTXIDX: return materialUseTexMtxIdx(this.material, 0) || materialUseTexMtxIdx(this.material, 1) || materialUseTexMtxIdx(this.material, 2) || materialUseTexMtxIdx(this.material, 3);
        case VertexAttributeInput.TEX4567MTXIDX: return materialUseTexMtxIdx(this.material, 4) || materialUseTexMtxIdx(this.material, 5) || materialUseTexMtxIdx(this.material, 6) || materialUseTexMtxIdx(this.material, 7);
        case VertexAttributeInput.NRM: return this.usesNormal() || this.usesTexGenInput(GX.TexGenSrc.NRM);
        case VertexAttributeInput.TANGENT: return this.usesTexGenInput(GX.TexGenSrc.TANGENT) || this.usesBump();
        case VertexAttributeInput.BINRM: return this.usesTexGenInput(GX.TexGenSrc.BINRM) || this.usesBump();
        case VertexAttributeInput.CLR0: return this.usesLightChannel(this.material.lightChannels[0]);
        case VertexAttributeInput.CLR1: return this.usesLightChannel(this.material.lightChannels[1]);
        case VertexAttributeInput.TEX01: return this.usesTexGenInput(GX.TexGenSrc.TEX0) || this.usesTexGenInput(GX.TexGenSrc.TEX1);
        case VertexAttributeInput.TEX23: return this.usesTexGenInput(GX.TexGenSrc.TEX2) || this.usesTexGenInput(GX.TexGenSrc.TEX3);
        case VertexAttributeInput.TEX45: return this.usesTexGenInput(GX.TexGenSrc.TEX4) || this.usesTexGenInput(GX.TexGenSrc.TEX5);
        case VertexAttributeInput.TEX67: return this.usesTexGenInput(GX.TexGenSrc.TEX6) || this.usesTexGenInput(GX.TexGenSrc.TEX7);
        default: return false;
        }
    }

    private generateVertAttributeDefs() {
        return vtxAttributeGenDefs.map((a, i) => {
            if (!this.usesAttrib(a))
                return ``;
            return `layout(location = ${i}) in ${this.generateAttributeStorageType(a.format)} a_${a.name};`;
        }).join('\n');
    }

    private generateMulPos(): string {
        const src = `vec4(a_Position.xyz, 1.0)`;
        if (materialUsePnMtxIdx(this.material))
            return this.generateMulPntMatrixDynamic(`a_Position.w`, src);
        else
            return this.generateMulPntMatrixStatic(GX.TexGenMatrix.PNMTX0, src);
    }

    private generateMulNrm(which: number): string {
        const src = (which === 0) ? `vec4(a_Normal.xyz, 0.0)` :
            (which === 1) ? `vec4(a_Binormal.xyz, 0.0)` : `vec4(a_Tangent.xyz, 0.0)`;

        if (materialUsePnMtxIdx(this.material))
            return `normalize(${this.generateMulPntMatrixDynamic(`a_Position.w`, src, `MulNormalMatrix`)})`;
        else
            return `normalize(${this.generateMulPntMatrixStatic(GX.TexGenMatrix.PNMTX0, src, `MulNormalMatrix`)})`;
    }

    private generateShaders(): void {
        const bindingsDefinition = generateBindingsDefinition(this.material);

        const both = `
// ${this.material.name}
precision mediump float;
${bindingsDefinition}
${GfxShaderLibrary.saturate}
${GXShaderLibrary.TevOverflow}

varying vec3 v_Position;
varying vec4 v_Color0;
varying vec4 v_Color1;
${this.generateTexCoordVaryings()}
`;

        this.vert = `
${both}
${this.generateVertAttributeDefs()}

Mat4x3 GetPosTexMatrix(float t_MtxIdxFloat) {
    uint t_MtxIdx = uint(t_MtxIdxFloat);
    if (t_MtxIdx == 20u)
        return _Mat4x3(1.0);
    else if (t_MtxIdx >= 10u)
        return u_TexMtx[(t_MtxIdx - 10u)];
    else
        return u_PosMtx[t_MtxIdx];
    // Workaround for https://github.com/gfx-rs/naga/issues/1053
    return u_PosMtx[0u];
}

${GfxShaderLibrary.MulNormalMatrix}

vec3 MulNormalMatrix(Mat4x3 t_Matrix, vec4 t_Value) {
    return MulNormalMatrix(t_Matrix, t_Value.xyz);
}

float ApplyAttenuation(vec3 t_Coeff, float t_Value) {
    return dot(t_Coeff, vec3(1.0, t_Value, t_Value*t_Value));
}

void main() {
    vec3 t_Position = ${this.generateMulPos()};
    v_Position = t_Position;
    vec3 t_Normal = ${this.usesNormal() ? this.generateMulNrm(0) : `vec3(0.0)`};

    vec4 t_LightAccum;
    vec3 t_LightDelta, t_LightDeltaDir;
    float t_LightDeltaDist2, t_LightDeltaDist, t_Attenuation;
    vec4 t_ColorChanTemp;
${this.generateLightChannels()}
${this.generateTexGens()}
    gl_Position = Mul(u_Projection, vec4(t_Position, 1.0));
}
`;

        this.frag = `
${both}
${this.generateTexCoordGetters()}

float TextureLODBias(int index) {
    vec4 elem = u_TextureBiases[index / 4]; // 01
    int sub = index % 4; // 0123
    return u_SceneTextureLODBias + elem[sub];
}
vec2 TextureScale(int index) {
    vec4 elem = u_TextureSizes[index / 2];
    int sub = 2 * (index % 2);
    return vec2(elem[sub + 0], elem[sub + 1]);
}
vec2 TextureInvScale(int index) { return 1.0 / TextureScale(index); }

vec3 TevBias(vec3 a, float b) { return a + vec3(b); }
float TevBias(float a, float b) { return a + b; }
float TevPack16(vec2 a) { return dot(a, vec2(1.0, 256.0)); }
float TevPack24(vec3 a) { return dot(a, vec3(1.0, 256.0, 256.0 * 256.0)); }
float TevPerCompGT(float a, float b) { return float(a >  b); }
float TevPerCompEQ(float a, float b) { return float(a == b); }
vec3 TevPerCompGT(vec3 a, vec3 b) { return vec3(greaterThan(a, b)); }
vec3 TevPerCompEQ(vec3 a, vec3 b) { return vec3(greaterThan(a, b)); }
float TevMask(float n, int mask) { return float(int((n * 255.0)) & mask) / 255.0; }

vec4 MainColor() {
    vec4 s_kColor0   = u_KonstColor[0];
    vec4 s_kColor1   = u_KonstColor[1];
    vec4 s_kColor2   = u_KonstColor[2];
    vec4 s_kColor3   = u_KonstColor[3];

    vec4 t_ColorPrev = u_Color[0];
    vec4 t_Color0    = u_Color[1];
    vec4 t_Color1    = u_Color[2];
    vec4 t_Color2    = u_Color[3];

${this.generateIndTexStages()}

    vec2 t_TexCoord = vec2(0.0, 0.0);
    vec4 t_TevA, t_TevB, t_TevC, t_TevD;
${this.generateTevStages()}

${this.generateTevStagesLastMinuteFixup()}
    vec4 t_PixelOut = TevOverflow(t_TevOutput);
${this.generateAlphaTest()}
${this.generateFog()}
${this.generateDstAlpha()}

    return t_PixelOut;
}

layout(location = 0) out vec4 o_OutColor0;
layout(location = 1) out vec4 o_OutColor1;

void main() {
    o_OutColor0 = MainColor();
    // This is a hack for Galaxy shadow clearing...
    // TODO(jstpierre): Make this configurable? Allow subclassing GX_Material? Yikes...
    o_OutColor1 = vec4(0.0);
}
`;
        if (this.material.name === '_mat_coin_normal') console.log(this.vert);
    }
}
// #endregion

// #region Material parsing from GX registers
export function parseTexGens(r: DisplayListRegisters, numTexGens: number): TexGen[] {
    const texGens: TexGen[] = [];

    for (let i = 0; i < numTexGens; i++) {
        const v = r.xfg(GX.XFRegister.XF_TEX0_ID + i);

        const enum TexProjection {
            ST = 0x00,
            STQ = 0x01,
        }
        const enum TexForm {
            AB11 = 0x00,
            ABC1 = 0x01,
        }
        const enum TexGenType {
            REGULAR = 0x00,
            EMBOSS_MAP = 0x01,
            COLOR_STRGBC0 = 0x02,
            COLOR_STRGBC1 = 0x02,
        }
        const enum TexSourceRow {
            GEOM = 0x00,
            NRM = 0x01,
            CLR = 0x02,
            BNT = 0x03,
            BNB = 0x04,
            TEX0 = 0x05,
            TEX1 = 0x06,
            TEX2 = 0x07,
            TEX3 = 0x08,
            TEX4 = 0x09,
            TEX5 = 0x0A,
            TEX6 = 0x0B,
            TEX7 = 0x0C,
        }

        const proj: TexProjection = (v >>>  1) & 0x01;
        const form: TexForm =       (v >>>  2) & 0x01;
        const tgType: TexGenType =  (v >>>  4) & 0x02;
        const src: TexSourceRow =   (v >>>  7) & 0x0F;
        const embossSrc =           (v >>> 12) & 0x07;
        const embossLgt =           (v >>> 15) & 0x07;

        let texGenType: GX.TexGenType;
        let texGenSrc: GX.TexGenSrc;

        if (tgType === TexGenType.REGULAR) {
            const srcLookup = [
                GX.TexGenSrc.POS,
                GX.TexGenSrc.NRM,
                GX.TexGenSrc.COLOR0,
                GX.TexGenSrc.BINRM,
                GX.TexGenSrc.TANGENT,
                GX.TexGenSrc.TEX0,
                GX.TexGenSrc.TEX1,
                GX.TexGenSrc.TEX2,
                GX.TexGenSrc.TEX3,
                GX.TexGenSrc.TEX4,
                GX.TexGenSrc.TEX5,
                GX.TexGenSrc.TEX6,
                GX.TexGenSrc.TEX7,
            ];

            texGenType = proj === TexProjection.ST ? GX.TexGenType.MTX2x4 : GX.TexGenType.MTX3x4;
            texGenSrc = srcLookup[src];
        } else if (tgType === TexGenType.EMBOSS_MAP) {
            texGenType = GX.TexGenType.BUMP0 + embossLgt;
            texGenSrc = GX.TexGenSrc.TEXCOORD0 + embossSrc;
        } else if (tgType === TexGenType.COLOR_STRGBC0) {
            texGenType = GX.TexGenType.SRTG;
            texGenSrc = GX.TexGenSrc.COLOR0;
        } else if (tgType === TexGenType.COLOR_STRGBC1) {
            texGenType = GX.TexGenType.SRTG;
            texGenSrc = GX.TexGenSrc.COLOR1;
        } else {
            throw "whoops";
        }

        const matrix: GX.TexGenMatrix = GX.TexGenMatrix.IDENTITY;

        const dv = r.xfg(GX.XFRegister.XF_DUALTEX0_ID + i);
        const postMatrix: GX.PostTexGenMatrix = ((dv >>> 0) & 0xFF) + GX.PostTexGenMatrix.PTTEXMTX0;
        const normalize: boolean = !!((dv >>> 8) & 0x01);

        texGens.push({ type: texGenType, source: texGenSrc, matrix, normalize, postMatrix });
    }

    return texGens;
}

function findTevOp(bias: GX.TevBias, scale: GX.TevScale, sub: boolean): GX.TevOp {
    if (bias === GX.TevBias.$HWB_COMPARE) {
        switch (scale) {
        case GX.TevScale.$HWB_R8: return sub ? GX.TevOp.COMP_R8_EQ : GX.TevOp.COMP_R8_GT;
        case GX.TevScale.$HWB_GR16: return sub ? GX.TevOp.COMP_GR16_EQ : GX.TevOp.COMP_GR16_GT;
        case GX.TevScale.$HWB_BGR24: return sub ? GX.TevOp.COMP_BGR24_EQ : GX.TevOp.COMP_BGR24_GT;
        case GX.TevScale.$HWB_RGB8: return sub ? GX.TevOp.COMP_RGB8_EQ : GX.TevOp.COMP_RGB8_GT;
        default:
            throw "whoops 2";
        }
    } else {
        return sub ? GX.TevOp.SUB : GX.TevOp.ADD;
    }
}

export function parseTevStages(r: DisplayListRegisters, numTevs: number): TevStage[] {
    const tevStages: TevStage[] = [];

    interface TevOrder {
        texMapId: GX.TexMapID;
        texCoordId: GX.TexCoordID;
        channelId: GX.RasColorChannelID;
    }

    const tevOrders: TevOrder[] = [];

    // First up, parse RAS1_TREF into tev orders.
    for (let i = 0; i < 8; i++) {
        const v = r.bp[GX.BPRegister.RAS1_TREF_0_ID + i];
        const ti0: GX.TexMapID =          (v >>>  0) & 0x07;
        const tc0: GX.TexCoordID =        (v >>>  3) & 0x07;
        const te0: boolean =           !!((v >>>  6) & 0x01);
        const cc0: GX.RasColorChannelID = (v >>>  7) & 0x07;
        // 7-10 = pad
        const ti1: GX.TexMapID =          (v >>> 12) & 0x07;
        const tc1: GX.TexCoordID =        (v >>> 15) & 0x07;
        const te1: boolean =           !!((v >>> 18) & 0x01);
        const cc1: GX.RasColorChannelID = (v >>> 19) & 0x07;

        if (i*2+0 >= numTevs)
            break;

        const order0 = {
            texMapId: te0 ? ti0 : GX.TexMapID.TEXMAP_NULL,
            texCoordId: tc0,
            channelId: cc0,
        };
        tevOrders.push(order0);

        if (i*2+1 >= numTevs)
            break;

        const order1 = {
            texMapId: te1 ? ti1 : GX.TexMapID.TEXMAP_NULL,
            texCoordId: tc1,
            channelId: cc1,
        };
        tevOrders.push(order1);
    }

    assert(tevOrders.length === numTevs);

    // Now parse out individual stages.
    for (let i = 0; i < tevOrders.length; i++) {
        const color = r.bp[GX.BPRegister.TEV_COLOR_ENV_0_ID + (i * 2)];

        const colorInD: GX.CC = (color >>>  0) & 0x0F;
        const colorInC: GX.CC = (color >>>  4) & 0x0F;
        const colorInB: GX.CC = (color >>>  8) & 0x0F;
        const colorInA: GX.CC = (color >>> 12) & 0x0F;
        const colorBias: GX.TevBias =          (color >>> 16) & 0x03;
        const colorSub: boolean =           !!((color >>> 18) & 0x01);
        const colorClamp: boolean =         !!((color >>> 19) & 0x01);
        const colorScale: GX.TevScale =        (color >>> 20) & 0x03;
        const colorRegId: GX.Register =        (color >>> 22) & 0x03;

        const colorOp: GX.TevOp = findTevOp(colorBias, colorScale, colorSub);

        // Find the op.
        const alpha = r.bp[GX.BPRegister.TEV_ALPHA_ENV_0_ID + (i * 2)];

        const rswap: number =                  (alpha >>>  0) & 0x03;
        const tswap: number =                  (alpha >>>  2) & 0x03;
        const alphaInD: GX.CA = (alpha >>>  4) & 0x07;
        const alphaInC: GX.CA = (alpha >>>  7) & 0x07;
        const alphaInB: GX.CA = (alpha >>> 10) & 0x07;
        const alphaInA: GX.CA = (alpha >>> 13) & 0x07;
        const alphaBias: GX.TevBias =          (alpha >>> 16) & 0x03;
        const alphaSub: boolean =           !!((alpha >>> 18) & 0x01);
        const alphaClamp: boolean =         !!((alpha >>> 19) & 0x01);
        const alphaScale: GX.TevScale =        (alpha >>> 20) & 0x03;
        const alphaRegId: GX.Register =        (alpha >>> 22) & 0x03;

        const alphaOp: GX.TevOp = findTevOp(alphaBias, alphaScale, alphaSub);

        const ksel = r.bp[GX.BPRegister.TEV_KSEL_0_ID + (i >>> 1)];
        const konstColorSel: GX.KonstColorSel = ((i & 1) ? (ksel >>> 14) : (ksel >>> 4)) & 0x1F;
        const konstAlphaSel: GX.KonstAlphaSel = ((i & 1) ? (ksel >>> 19) : (ksel >>> 9)) & 0x1F;

        const indCmd = r.bp[GX.BPRegister.IND_CMD0_ID + i];
        const indTexStage: GX.IndTexStageID =     (indCmd >>>  0) & 0x03;
        const indTexFormat: GX.IndTexFormat =     (indCmd >>>  2) & 0x03;
        const indTexBiasSel: GX.IndTexBiasSel =   (indCmd >>>  4) & 0x07;
        const indTexAlphaSel: GX.IndTexAlphaSel = (indCmd >>>  7) & 0x03;
        const indTexMatrix: GX.IndTexMtxID =      (indCmd >>>  9) & 0x0F;
        const indTexWrapS: GX.IndTexWrap =        (indCmd >>> 13) & 0x07;
        const indTexWrapT: GX.IndTexWrap =        (indCmd >>> 16) & 0x07;
        const indTexUseOrigLOD: boolean =      !!((indCmd >>> 19) & 0x01);
        const indTexAddPrev: boolean =         !!((indCmd >>> 20) & 0x01);

        const rasSwapTableRG = r.bp[GX.BPRegister.TEV_KSEL_0_ID + (rswap * 2)];
        const rasSwapTableBA = r.bp[GX.BPRegister.TEV_KSEL_0_ID + (rswap * 2) + 1];

        const rasSwapTable: SwapTable = [
            (rasSwapTableRG >>> 0) & 0x03,
            (rasSwapTableRG >>> 2) & 0x03,
            (rasSwapTableBA >>> 0) & 0x03,
            (rasSwapTableBA >>> 2) & 0x03,
        ];

        const texSwapTableRG = r.bp[GX.BPRegister.TEV_KSEL_0_ID + (tswap * 2)];
        const texSwapTableBA = r.bp[GX.BPRegister.TEV_KSEL_0_ID + (tswap * 2) + 1];

        const texSwapTable: SwapTable = [
            (texSwapTableRG >>> 0) & 0x03,
            (texSwapTableRG >>> 2) & 0x03,
            (texSwapTableBA >>> 0) & 0x03,
            (texSwapTableBA >>> 2) & 0x03,
        ];

        const tevStage: TevStage = {
            colorInA, colorInB, colorInC, colorInD, colorOp, colorBias, colorClamp, colorScale, colorRegId,
            alphaInA, alphaInB, alphaInC, alphaInD, alphaOp, alphaBias, alphaClamp, alphaScale, alphaRegId,

            texCoordId: tevOrders[i].texCoordId,
            texMap: tevOrders[i].texMapId,
            channelId: tevOrders[i].channelId,

            konstColorSel, konstAlphaSel,
            rasSwapTable, texSwapTable,

            indTexStage, indTexFormat, indTexBiasSel, indTexAlphaSel, indTexMatrix, indTexWrapS, indTexWrapT, indTexAddPrev, indTexUseOrigLOD,
        };

        tevStages.push(tevStage);
    }

    return tevStages;
}

export function parseIndirectStages(r: DisplayListRegisters, numInds: number): IndTexStage[] {
    const indTexStages: IndTexStage[] = [];
    const iref = r.bp[GX.BPRegister.RAS1_IREF_ID];
    for (let i = 0; i < numInds; i++) {
        const ss = r.bp[GX.BPRegister.RAS1_SS0_ID + (i >>> 2)];
        const scaleS: GX.IndTexScale = (ss >>> ((0x08 * (i & 1)) + 0x00) & 0x0F);
        const scaleT: GX.IndTexScale = (ss >>> ((0x08 * (i & 1)) + 0x04) & 0x0F);
        const texture: GX.TexMapID = (iref >>> (0x06*i)) & 0x07;
        const texCoordId: GX.TexCoordID = (iref >>> (0x06*i)) & 0x07;
        indTexStages.push({ scaleS, scaleT, texCoordId, texture });
    }
    return indTexStages;
}

export function parseRopInfo(r: DisplayListRegisters): RopInfo {
    // Fog state.
    // TODO(jstpierre): Support Fog
    const fogType = GX.FogType.NONE;
    const fogAdjEnabled = false;

    // Blend mode.
    const cm0 = r.bp[GX.BPRegister.PE_CMODE0_ID];
    const bmboe = (cm0 >>> 0) & 0x01;
    const bmloe = (cm0 >>> 1) & 0x01;
    const bmbop = (cm0 >>> 11) & 0x01;

    const blendMode: GX.BlendMode =
        bmboe ? (bmbop ? GX.BlendMode.SUBTRACT : GX.BlendMode.BLEND) :
        bmloe ? GX.BlendMode.LOGIC : GX.BlendMode.NONE;;
    const blendDstFactor: GX.BlendFactor = (cm0 >>> 5) & 0x07;
    const blendSrcFactor: GX.BlendFactor = (cm0 >>> 8) & 0x07;
    const blendLogicOp: GX.LogicOp = (cm0 >>> 12) & 0x0F;

    // Depth state.
    const zm = r.bp[GX.BPRegister.PE_ZMODE_ID];
    const depthTest = !!((zm >>> 0) & 0x01);
    const depthFunc = (zm >>> 1) & 0x07;
    const depthWrite = !!((zm >>> 4) & 0x01);

    const colorUpdate = true, alphaUpdate = false;

    const ropInfo: RopInfo = {
        fogType, fogAdjEnabled,
        blendMode, blendDstFactor, blendSrcFactor, blendLogicOp,
        depthFunc, depthTest, depthWrite,
        colorUpdate, alphaUpdate,
    };

    return ropInfo;
}

export function parseAlphaTest(r: DisplayListRegisters): AlphaTest {
    const ap = r.bp[GX.BPRegister.TEV_ALPHAFUNC_ID];
    const alphaTest: AlphaTest = {
        referenceA: ((ap >>>  0) & 0xFF) / 0xFF,
        referenceB: ((ap >>>  8) & 0xFF) / 0xFF,
        compareA:    (ap >>> 16) & 0x07,
        compareB:    (ap >>> 19) & 0x07,
        op:          (ap >>> 22) & 0x07,
    };
    return alphaTest;
}

export function parseColorChannelControlRegister(chanCtrl: number): ColorChannelControl {
    const matColorSource: GX.ColorSrc =           (chanCtrl >>>  0) & 0x01;
    const lightingEnabled: boolean =           !!((chanCtrl >>>  1) & 0x01);
    const litMaskL: number =                      (chanCtrl >>>  2) & 0x0F;
    const ambColorSource: GX.ColorSrc =           (chanCtrl >>>  6) & 0x01;
    const diffuseFunction: GX.DiffuseFunction =   (chanCtrl >>>  7) & 0x03;
    const attnEn: boolean =                    !!((chanCtrl >>>  9) & 0x01);
    const attnSelect: boolean =                !!((chanCtrl >>> 10) & 0x01);
    const litMaskH: number =                      (chanCtrl >>> 11) & 0x0F;

    const litMask: number =                       (litMaskH << 4) | litMaskL;
    const attenuationFunction = attnEn ? (attnSelect ? GX.AttenuationFunction.SPOT : GX.AttenuationFunction.SPEC) : GX.AttenuationFunction.NONE;
    return { lightingEnabled, matColorSource, ambColorSource, litMask, diffuseFunction, attenuationFunction };
}

export function parseLightChannels(r: DisplayListRegisters): LightChannelControl[] {
    const lightChannels: LightChannelControl[] = [];
    const numColors = r.xfg(GX.XFRegister.XF_NUMCOLORS_ID);
    for (let i = 0; i < numColors; i++) {
        const colorCntrl = r.xfg(GX.XFRegister.XF_COLOR0CNTRL_ID + i);
        const alphaCntrl = r.xfg(GX.XFRegister.XF_ALPHA0CNTRL_ID + i);
        const colorChannel = parseColorChannelControlRegister(colorCntrl);
        const alphaChannel = parseColorChannelControlRegister(alphaCntrl);
        lightChannels.push({ colorChannel, alphaChannel });
    }
    return lightChannels;
}

export function parseMaterial(r: DisplayListRegisters, name: string): GXMaterial {
    const hw2cm: GX.CullMode[] = [ GX.CullMode.NONE, GX.CullMode.BACK, GX.CullMode.FRONT, GX.CullMode.ALL ];

    const genMode = r.bp[GX.BPRegister.GEN_MODE_ID];
    const numTexGens = (genMode >>> 0) & 0x0F;
    const numTevs = ((genMode >>> 10) & 0x0F) + 1;
    const numInds = ((genMode >>> 16) & 0x07);
    const cullMode = hw2cm[((genMode >>> 14)) & 0x03];

    const texGens: TexGen[] = parseTexGens(r, numTexGens);
    const tevStages: TevStage[] = parseTevStages(r, numTevs);
    const indTexStages: IndTexStage[] = parseIndirectStages(r, numInds);
    const ropInfo: RopInfo = parseRopInfo(r);
    const alphaTest: AlphaTest = parseAlphaTest(r);
    const lightChannels: LightChannelControl[] = parseLightChannels(r);

    const gxMaterial: GXMaterial = {
        name,
        lightChannels, cullMode,
        tevStages, texGens,
        indTexStages, alphaTest, ropInfo,
    };

    return gxMaterial;
}
// #endregion

export function getRasColorChannelID(v: GX.ColorChannelID): GX.RasColorChannelID {
    switch (v) {
    case GX.ColorChannelID.COLOR0:
    case GX.ColorChannelID.ALPHA0:
    case GX.ColorChannelID.COLOR0A0:
        return GX.RasColorChannelID.COLOR0A0;
    case GX.ColorChannelID.COLOR1:
    case GX.ColorChannelID.ALPHA1:
    case GX.ColorChannelID.COLOR1A1:
        return GX.RasColorChannelID.COLOR1A1;
    case GX.ColorChannelID.ALPHA_BUMP:
        return GX.RasColorChannelID.ALPHA_BUMP;
    case GX.ColorChannelID.ALPHA_BUMP_N:
        return GX.RasColorChannelID.ALPHA_BUMP_N;
    case GX.ColorChannelID.COLOR_ZERO:
    case GX.ColorChannelID.COLOR_NULL:
        return GX.RasColorChannelID.COLOR_ZERO;
    default:
        throw "whoops";
    }
}

const scratchVec3 = vec3.create();
export function lightSetWorldPositionViewMatrix(light: Light, viewMatrix: mat4, x: number, y: number, z: number, v: vec3 = scratchVec3): void {
    vec3.set(v, x, y, z);
    transformVec3Mat4w1(v, viewMatrix, v);
    vec3.set(light.Position, v[0], v[1], v[2]);
}

export function lightSetWorldPosition(light: Light, camera: Camera, x: number, y: number, z: number, v: vec3 = scratchVec3): void {
    return lightSetWorldPositionViewMatrix(light, camera.viewMatrix, x, y, z, v);
}

export function lightSetWorldDirectionNormalMatrix(light: Light, normalMatrix: mat4, x: number, y: number, z: number, v: vec3 = scratchVec3): void {
    vec3.set(v, x, y, z);
    transformVec3Mat4w0(v, normalMatrix, v);
    vec3.normalize(v, v);
    vec3.set(light.Direction, v[0], v[1], v[2]);
}

export function lightSetWorldDirection(light: Light, camera: Camera, x: number, y: number, z: number, v: vec3 = scratchVec3): void {
    // TODO(jstpierre): In theory, we should multiply by the inverse-transpose of the view matrix.
    // However, I don't want to calculate that right now, and it shouldn't matter too much...
    return lightSetWorldDirectionNormalMatrix(light, camera.viewMatrix, x, y, z, v);
}

export function lightSetFromWorldLight(dst: Light, worldLight: Light, camera: Camera): void {
    lightSetWorldPosition(dst, camera, worldLight.Position[0], worldLight.Position[1], worldLight.Position[2]);
    lightSetWorldDirection(dst, camera, worldLight.Direction[0], worldLight.Direction[1], worldLight.Direction[2]);
    vec3.copy(dst.DistAtten, worldLight.DistAtten);
    vec3.copy(dst.CosAtten, worldLight.CosAtten);
    colorCopy(dst.Color, worldLight.Color);
}

export function lightSetSpot(light: Light, cutoff: number, spotFunc: GX.SpotFunction): void {
    if (cutoff <= 0 || cutoff >= 90)
        spotFunc = GX.SpotFunction.OFF;

    const cr = Math.cos(cutoff * MathConstants.DEG_TO_RAD);
    if (spotFunc === GX.SpotFunction.FLAT) {
        vec3.set(light.CosAtten, -1000.0 * cr, 1000.0, 0.0);
    } else if (spotFunc === GX.SpotFunction.COS) {
        vec3.set(light.CosAtten, -cr / (1.0 - cr), 1.0 / (1.0 - cr), 0.0);
    } else if (spotFunc === GX.SpotFunction.COS2) {
        vec3.set(light.CosAtten, 0.0, -cr / (1.0 - cr), 1.0 / (1.0 - cr));
    } else if (spotFunc === GX.SpotFunction.SHARP) {
        const d = (1.0 - cr) * (1.0 - cr);
        vec3.set(light.CosAtten, cr * (cr - 2.0) / d, 2.0 / d, -1.0 / d);
    } else if (spotFunc === GX.SpotFunction.RING1) {
        const d = (1.0 - cr) * (1.0 - cr);
        vec3.set(light.CosAtten, -4.0 * cr / d, 4.0 * (1.0 + cr) / d, -4.0 / d);
    } else if (spotFunc === GX.SpotFunction.RING2) {
        const d = (1.0 - cr) * (1.0 - cr);
        vec3.set(light.CosAtten, 1.0 - 2.0 * cr * cr / d, 4.0 * cr / d, -2.0 / d);
    } else if (spotFunc === GX.SpotFunction.OFF) {
        vec3.set(light.CosAtten, 1.0, 0.0, 0.0);
    }
}

export function lightSetDistAttn(light: Light, refDist: number, refBrightness: number, distFunc: GX.DistAttnFunction): void {
    if (refDist < 0 || refBrightness <= 0 || refBrightness >= 1)
        distFunc = GX.DistAttnFunction.OFF;

    if (distFunc === GX.DistAttnFunction.GENTLE)
        vec3.set(light.DistAtten, 1.0, (1.0 - refBrightness) / (refBrightness * refDist), 0.0);
    else if (distFunc === GX.DistAttnFunction.MEDIUM)
        vec3.set(light.DistAtten, 1.0, 0.5 * (1.0 - refBrightness) / (refBrightness * refDist), 0.5 * (1.0 - refBrightness) / (refBrightness * refDist * refDist));
    else if (distFunc === GX.DistAttnFunction.STEEP)
        vec3.set(light.DistAtten, 1.0, 0.0, (1.0 - refBrightness) / (refBrightness * refDist * refDist));
    else if (distFunc === GX.DistAttnFunction.OFF)
        vec3.set(light.DistAtten, 1.0, 0.0, 0.0);
}

export function fogBlockSet(fog: FogBlock, type: GX.FogType, startZ: number, endZ: number, nearZ: number, farZ: number): void {
    const proj = !!(type >>> 3);

    assert(Number.isFinite(farZ));

    if (proj) {
        // Orthographic
        fog.A = (farZ - nearZ) / (endZ - startZ);
        fog.B = 0.0;
        fog.C = (startZ - nearZ) / (endZ - startZ);
    } else {
        fog.A = (farZ * nearZ) / ((farZ - nearZ) * (endZ - startZ));
        fog.B = (farZ) / (farZ - nearZ);
        fog.C = (startZ) / (endZ - startZ);
    }
}<|MERGE_RESOLUTION|>--- conflicted
+++ resolved
@@ -474,17 +474,11 @@
         } else if (chan.attenuationFunction === GX.AttenuationFunction.SPEC) {
             const attn = `(dot(t_Normal, normalize(t_LightDelta)) >= 0.0) ? max(0.0, dot(t_Normal, ${lightName}.Direction.xyz)) : 0.0`;
             const cosAttn = `ApplyAttenuation(${lightName}.CosAtten.xyz, t_Attenuation)`;
-<<<<<<< HEAD
-            const distAttn = `ApplyAttenuation(${(chan.diffuseFunction == GX.DiffuseFunction.NONE) ? "normalize" : ""}(${lightName}.DistAtten.xyz), t_Attenuation)`;
-            return `
-    t_Attenuation = ${attn};
-    t_Attenuation = max(0.0, ${cosAttn}) / ${distAttn};`;
-=======
-            const distAttn = `max(0.0, ApplyAttenuation(${lightName}.DistAtten.xyz, t_Attenuation))`;
+            const normalize = (chan.diffuseFunction === GX.DiffuseFunction.NONE) ? `normalize` : ``;
+            const distAttn = `max(0.0, ApplyAttenuation(${normalize}(${lightName}.DistAtten.xyz), t_Attenuation))`;
             return `
     t_Attenuation = ${attn};
     t_Attenuation = max(0.0, ${cosAttn} / ${distAttn});`;
->>>>>>> f104053f
         } else {
             throw "whoops";
         }
