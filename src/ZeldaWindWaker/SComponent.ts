--- conflicted
+++ resolved
@@ -113,14 +113,6 @@
     return 2.0 * (max * (Math.random() - 0.5));
 }
 
-export function cM_deg2s(v: number): number {
-    return cM__Rad2Short(v * MathConstants.DEG_TO_RAD);
-}
-
-export function cM_sht2d(rad: number) {
-    return rad * 0.005493164;
-}
-
 export function cM_atan2s(y: number, x: number): number {
     return cM_rad2s(Math.atan2(y, x));
 }
@@ -137,13 +129,10 @@
     return v * (Math.PI / 0x8000);
 }
 
-<<<<<<< HEAD
-=======
 export function cM_sht2d(v: number): number {
     return cM_s2rad(v) * MathConstants.RAD_TO_DEG;
 }
 
->>>>>>> a50b8dd5
 export function cLib_targetAngleX(p0: ReadonlyVec3, p1: ReadonlyVec3): number {
     const dy = p1[1] - p0[1];
     const dist = cLib_distanceXZ(p0, p1);
